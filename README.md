--- conflicted
+++ resolved
@@ -100,8 +100,6 @@
 cd examples/ts && bun basic-select-model.ts
 ```
 
-<<<<<<< HEAD
-=======
 #### 🦜 [LangChain Example](./examples/ts/examples/basic-langchain.ts)
 - LangChain ChatOpenAI integration with intelligent routing
 - Chain composition and streaming support
@@ -112,16 +110,12 @@
 cd examples/ts && bun basic-langchain.ts
 ```
 
->>>>>>> 11eac5cc
 ### Development Setup
 
 ```bash
 cd examples/ts
 bun install          # Install dependencies
-<<<<<<< HEAD
-=======
 bun run typecheck    # Check TypeScript types
->>>>>>> 11eac5cc
 bun run check        # Check formatting and linting
 bun run check:write  # Auto-fix issues
 bun run format       # Format code only
