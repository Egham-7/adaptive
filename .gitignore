.env.*
<<<<<<< HEAD
.env

# Cost analysis CSV files
adaptive_ai/cost_test/cost_analysis_10k/*.csv
=======
.env
>>>>>>> 4e23fee6
<|MERGE_RESOLUTION|>--- conflicted
+++ resolved
@@ -1,9 +1,2 @@
 .env.*
-<<<<<<< HEAD
-.env
-
-# Cost analysis CSV files
-adaptive_ai/cost_test/cost_analysis_10k/*.csv
-=======
-.env
->>>>>>> 4e23fee6
+.env