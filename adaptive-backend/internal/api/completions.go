package api

import (
	"adaptive-backend/internal/config"
	"adaptive-backend/internal/models"
	"adaptive-backend/internal/services/chat/completions"
	"adaptive-backend/internal/services/circuitbreaker"
	"adaptive-backend/internal/services/format_adapter"
	"adaptive-backend/internal/services/protocol_manager"
	"fmt"

	"github.com/gofiber/fiber/v2"
	fiberlog "github.com/gofiber/fiber/v2/log"
)

// CompletionHandler handles chat completions end-to-end.
// It manages the lifecycle of chat completion requests, including provider selection,
// fallback handling, and response processing.
type CompletionHandler struct {
	cfg         *config.Config
	reqSvc      *completions.RequestService
	respSvc     *completions.ResponseService
	paramSvc    *completions.ParameterService
	protocolMgr *protocol_manager.ProtocolManager
}

// NewCompletionHandler wires up dependencies and initializes the completion handler.
func NewCompletionHandler(
	cfg *config.Config,
	reqSvc *completions.RequestService,
	respSvc *completions.ResponseService,
	paramSvc *completions.ParameterService,
	protocolMgr *protocol_manager.ProtocolManager,
) *CompletionHandler {
	return &CompletionHandler{
		cfg:         cfg,
		reqSvc:      reqSvc,
		respSvc:     respSvc,
		paramSvc:    paramSvc,
		protocolMgr: protocolMgr,
	}
}

// ChatCompletion handles the chat completion HTTP request.
// It processes the request through provider selection, parameter configuration,
// and response handling with circuit breaking for reliability.
func (h *CompletionHandler) ChatCompletion(c *fiber.Ctx) error {
	reqID := h.reqSvc.GetRequestID(c)
<<<<<<< HEAD
=======
	fiberlog.Infof("[%s] starting chat completion request", reqID)
>>>>>>> d03fa312

	// Parse request first to get user ID from the request body
	req, err := h.reqSvc.ParseChatCompletionRequest(c)
	if err != nil {
		return h.respSvc.HandleBadRequest(c, err.Error(), reqID)
	}

	// Extract user ID from request body (use "internal" if not provided)
	userID := "internal"
	if req.User.Value != "" {
		userID = req.User.Value
	}
	fiberlog.Infof("[%s] starting chat completion request", reqID)
	isStream := req.Stream

	// Get userID from request
	userID := "anonymous"
	if req.User.Value != "" {
		userID = req.User.Value
	}

	// Fallback is now handled directly in completion service

	resp, cacheSource, err := h.selectProtocol(
		req, userID, reqID, make(map[string]*circuitbreaker.CircuitBreaker),
	)
	if err != nil {
		return h.respSvc.HandleInternalError(c, err.Error(), reqID)
	}

	params, err := h.paramSvc.GetParams(resp)
	if err != nil {
		return h.respSvc.HandleInternalError(c, err.Error(), reqID)
	}

	if err := h.paramSvc.ApplyModelParameters(req, params, reqID); err != nil {
		return h.respSvc.HandleInternalError(c, err.Error(), reqID)
	}

	return h.respSvc.HandleProtocol(c, resp.Protocol, req, resp, reqID, isStream, cacheSource)
}

// selectProtocol runs protocol selection and returns the chosen protocol response and cache source.
func (h *CompletionHandler) selectProtocol(
	req *models.ChatCompletionRequest,
	userID, requestID string,
	circuitBreakers map[string]*circuitbreaker.CircuitBreaker,
) (
	resp *models.ProtocolResponse,
	cacheSource string,
	err error,
) {
	fiberlog.Infof("[%s] Starting protocol selection for user: %s", requestID, userID)

<<<<<<< HEAD
	// Check if model is explicitly provided (non-empty) - if so, use manual override
	if req.Model != "" {
		fiberlog.Infof("[%s] Model explicitly provided (%s), using manual override instead of protocol manager", requestID, req.Model)
		return h.createManualProtocolResponse(req, requestID)
	}

	fiberlog.Debugf("[%s] No explicit model provided, proceeding with protocol manager selection", requestID)

	// Convert to OpenAI parameters using singleton adapter
	openAIParams, err := format_adapter.AdaptiveToOpenAI.ConvertRequest(req)
	if err != nil {
		return nil, "", fmt.Errorf("failed to convert request to OpenAI parameters: %w", err)
=======
	openAIParams := req.ToOpenAIParams()
	if openAIParams == nil {
		return nil, "", fmt.Errorf("failed to convert request to OpenAI parameters")
>>>>>>> d03fa312
	}

	selReq := models.ModelSelectionRequest{
		ChatCompletionRequest: *openAIParams,
		ProtocolManagerConfig: req.ProtocolManagerConfig, // Already merged in protocol manager
	}

	resp, cacheSource, err = h.protocolMgr.SelectProtocolWithCache(
		selReq, userID, requestID, circuitBreakers, req.SemanticCache,
	)
	if err != nil {
		fiberlog.Errorf("[%s] Protocol selection error: %v", requestID, err)
		return nil, "", fmt.Errorf("protocol selection failed: %w", err)
	}

	return resp, cacheSource, nil
<<<<<<< HEAD
}

// configureFallbackMode sets the fallback mode based on the request configuration
func (h *CompletionHandler) configureFallbackMode(req *models.ChatCompletionRequest, reqID string) {
	// Merge YAML fallback config with request override
	mergedFallback := h.cfg.MergeFallbackConfig(req.Fallback)
	enabled := mergedFallback.Enabled
	mode := mergedFallback.Mode

	fiberlog.Debugf("[%s] Using merged fallback config - enabled: %t, mode: %s", reqID, enabled, mode)

	// Check if fallback is disabled
	if !enabled {
		h.fallbackSvc.SetMode(models.FallbackModeSequential)
		fiberlog.Debugf("[%s] Fallback is explicitly disabled, using single provider only", reqID)
		return
	}

	// Fallback is enabled, configure the mode
	switch mode {
	case models.FallbackModeSequential:
		h.fallbackSvc.SetMode(models.FallbackModeSequential)
		fiberlog.Infof("[%s] Fallback enabled with mode: sequential", reqID)
	case models.FallbackModeRace:
		h.fallbackSvc.SetMode(models.FallbackModeRace)
		fiberlog.Infof("[%s] Fallback enabled with mode: race", reqID)
	default:
		// Unknown mode, default to parallel with warning
		h.fallbackSvc.SetMode(models.FallbackModeRace)
		fiberlog.Warnf("[%s] Fallback enabled with unknown mode '%s', using default: parallel", reqID, mode)
	}
}

// createManualProtocolResponse creates a manual protocol response when a model is explicitly provided
func (h *CompletionHandler) createManualProtocolResponse(
	req *models.ChatCompletionRequest,
	requestID string,
) (*models.ProtocolResponse, string, error) {
	modelSpec := string(req.Model)

	// Parse provider:model format
	provider, modelName, err := h.parseProviderModel(modelSpec)
	if err != nil {
		fiberlog.Errorf("[%s] Failed to parse model specification '%s': %v", requestID, modelSpec, err)
		return nil, "", fmt.Errorf("invalid model format '%s', expected 'provider:model': %w", modelSpec, err)
	}

	fiberlog.Infof("[%s] Parsed model specification '%s' -> provider: %s, model: %s", requestID, modelSpec, provider, modelName)

	// Convert to OpenAI parameters using singleton adapter
	openAIParams, err := format_adapter.AdaptiveToOpenAI.ConvertRequest(req)
	if err != nil {
		return nil, "", fmt.Errorf("failed to convert request to OpenAI parameters: %w", err)
	}

	// Create standard LLM info
	standardInfo := &models.StandardLLMInfo{
		Provider:     provider,
		Model:        modelName,
		Parameters:   *openAIParams,
		Alternatives: []models.Alternative{}, // No alternatives for manual override
	}

	// Create protocol response
	response := &models.ProtocolResponse{
		Protocol: models.ProtocolStandardLLM,
		Standard: standardInfo,
		Minion:   nil, // Manual override always uses standard protocol
	}

	return response, "manual_override", nil
}

// parseProviderModel parses a "provider:model" format string
func (h *CompletionHandler) parseProviderModel(modelSpec string) (provider, model string, err error) {
	parts := strings.SplitN(modelSpec, ":", 2)
	if len(parts) != 2 {
		return "", "", fmt.Errorf("model specification must be in 'provider:model' format")
	}

	provider = strings.TrimSpace(parts[0])
	model = strings.TrimSpace(parts[1])

	if provider == "" {
		return "", "", fmt.Errorf("provider cannot be empty")
	}

	if model == "" {
		return "", "", fmt.Errorf("model cannot be empty")
	}

	return provider, model, nil
=======
>>>>>>> d03fa312
}<|MERGE_RESOLUTION|>--- conflicted
+++ resolved
@@ -8,6 +8,7 @@
 	"adaptive-backend/internal/services/format_adapter"
 	"adaptive-backend/internal/services/protocol_manager"
 	"fmt"
+	"strings"
 
 	"github.com/gofiber/fiber/v2"
 	fiberlog "github.com/gofiber/fiber/v2/log"
@@ -46,10 +47,7 @@
 // and response handling with circuit breaking for reliability.
 func (h *CompletionHandler) ChatCompletion(c *fiber.Ctx) error {
 	reqID := h.reqSvc.GetRequestID(c)
-<<<<<<< HEAD
-=======
 	fiberlog.Infof("[%s] starting chat completion request", reqID)
->>>>>>> d03fa312
 
 	// Parse request first to get user ID from the request body
 	req, err := h.reqSvc.ParseChatCompletionRequest(c)
@@ -57,19 +55,12 @@
 		return h.respSvc.HandleBadRequest(c, err.Error(), reqID)
 	}
 
-	// Extract user ID from request body (use "internal" if not provided)
-	userID := "internal"
-	if req.User.Value != "" {
-		userID = req.User.Value
-	}
-	fiberlog.Infof("[%s] starting chat completion request", reqID)
-	isStream := req.Stream
-
 	// Get userID from request
 	userID := "anonymous"
 	if req.User.Value != "" {
 		userID = req.User.Value
 	}
+	isStream := req.Stream
 
 	// Fallback is now handled directly in completion service
 
@@ -104,7 +95,6 @@
 ) {
 	fiberlog.Infof("[%s] Starting protocol selection for user: %s", requestID, userID)
 
-<<<<<<< HEAD
 	// Check if model is explicitly provided (non-empty) - if so, use manual override
 	if req.Model != "" {
 		fiberlog.Infof("[%s] Model explicitly provided (%s), using manual override instead of protocol manager", requestID, req.Model)
@@ -117,11 +107,6 @@
 	openAIParams, err := format_adapter.AdaptiveToOpenAI.ConvertRequest(req)
 	if err != nil {
 		return nil, "", fmt.Errorf("failed to convert request to OpenAI parameters: %w", err)
-=======
-	openAIParams := req.ToOpenAIParams()
-	if openAIParams == nil {
-		return nil, "", fmt.Errorf("failed to convert request to OpenAI parameters")
->>>>>>> d03fa312
 	}
 
 	selReq := models.ModelSelectionRequest{
@@ -138,38 +123,6 @@
 	}
 
 	return resp, cacheSource, nil
-<<<<<<< HEAD
-}
-
-// configureFallbackMode sets the fallback mode based on the request configuration
-func (h *CompletionHandler) configureFallbackMode(req *models.ChatCompletionRequest, reqID string) {
-	// Merge YAML fallback config with request override
-	mergedFallback := h.cfg.MergeFallbackConfig(req.Fallback)
-	enabled := mergedFallback.Enabled
-	mode := mergedFallback.Mode
-
-	fiberlog.Debugf("[%s] Using merged fallback config - enabled: %t, mode: %s", reqID, enabled, mode)
-
-	// Check if fallback is disabled
-	if !enabled {
-		h.fallbackSvc.SetMode(models.FallbackModeSequential)
-		fiberlog.Debugf("[%s] Fallback is explicitly disabled, using single provider only", reqID)
-		return
-	}
-
-	// Fallback is enabled, configure the mode
-	switch mode {
-	case models.FallbackModeSequential:
-		h.fallbackSvc.SetMode(models.FallbackModeSequential)
-		fiberlog.Infof("[%s] Fallback enabled with mode: sequential", reqID)
-	case models.FallbackModeRace:
-		h.fallbackSvc.SetMode(models.FallbackModeRace)
-		fiberlog.Infof("[%s] Fallback enabled with mode: race", reqID)
-	default:
-		// Unknown mode, default to parallel with warning
-		h.fallbackSvc.SetMode(models.FallbackModeRace)
-		fiberlog.Warnf("[%s] Fallback enabled with unknown mode '%s', using default: parallel", reqID, mode)
-	}
 }
 
 // createManualProtocolResponse creates a manual protocol response when a model is explicitly provided
@@ -231,6 +184,4 @@
 	}
 
 	return provider, model, nil
-=======
->>>>>>> d03fa312
 }