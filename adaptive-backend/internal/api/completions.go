package api

import (
	"adaptive-backend/internal/config"
	"adaptive-backend/internal/models"
	"adaptive-backend/internal/services/chat/completions"
	"adaptive-backend/internal/services/circuitbreaker"
	"adaptive-backend/internal/services/protocol_manager"
	"fmt"
	"strings"

	"github.com/gofiber/fiber/v2"
	fiberlog "github.com/gofiber/fiber/v2/log"
)

// CompletionHandler handles chat completions end-to-end.
// It manages the lifecycle of chat completion requests, including provider selection,
// fallback handling, and response processing.
type CompletionHandler struct {
	cfg         *config.Config
	reqSvc      *completions.RequestService
	respSvc     *completions.ResponseService
	paramSvc    *completions.ParameterService
	protocolMgr *protocol_manager.ProtocolManager
}

// NewCompletionHandler wires up dependencies and initializes the completion handler.
func NewCompletionHandler(
	cfg *config.Config,
	reqSvc *completions.RequestService,
	respSvc *completions.ResponseService,
	paramSvc *completions.ParameterService,
	protocolMgr *protocol_manager.ProtocolManager,
) *CompletionHandler {
	return &CompletionHandler{
		cfg:         cfg,
		reqSvc:      reqSvc,
		respSvc:     respSvc,
		paramSvc:    paramSvc,
		protocolMgr: protocolMgr,
	}
}

// ChatCompletion handles the chat completion HTTP request.
// It processes the request through provider selection, parameter configuration,
// and response handling with circuit breaking for reliability.
func (h *CompletionHandler) ChatCompletion(c *fiber.Ctx) error {
	reqID := h.reqSvc.GetRequestID(c)

	// Parse request first to get user ID from the request body
	req, err := h.reqSvc.ParseChatCompletionRequest(c)
	if err != nil {
		return h.respSvc.HandleBadRequest(c, err.Error(), reqID)
	}

	// Extract user ID from request body (use "internal" if not provided)
	userID := "internal"
	if req.User.Value != "" {
		userID = req.User.Value
	}
	fiberlog.Infof("[%s] starting chat completion request", reqID)
	isStream := req.Stream

	// Fallback is now handled directly in completion service

	resp, cacheSource, err := h.selectProtocol(
		req, userID, reqID, make(map[string]*circuitbreaker.CircuitBreaker),
	)
	if err != nil {
		return h.respSvc.HandleInternalError(c, err.Error(), reqID)
	}

	params, err := h.paramSvc.GetParams(resp)
	if err != nil {
		return h.respSvc.HandleInternalError(c, err.Error(), reqID)
	}

	if err := h.paramSvc.ApplyModelParameters(req, params, reqID); err != nil {
		return h.respSvc.HandleInternalError(c, err.Error(), reqID)
	}

	return h.respSvc.HandleProtocol(c, resp.Protocol, req, resp, reqID, isStream, cacheSource)
}

// selectProtocol runs protocol selection and returns the chosen protocol response and cache source.
func (h *CompletionHandler) selectProtocol(
	req *models.ChatCompletionRequest,
	userID, requestID string,
	circuitBreakers map[string]*circuitbreaker.CircuitBreaker,
) (
	resp *models.ProtocolResponse,
	cacheSource string,
	err error,
) {
	fiberlog.Infof("[%s] Starting protocol selection for user: %s", requestID, userID)

	// Check if model is explicitly provided (non-empty) - if so, use manual override
	if req.Model != "" {
		fiberlog.Infof("[%s] Model explicitly provided (%s), using manual override instead of protocol manager", requestID, req.Model)
		return h.createManualProtocolResponse(req, requestID)
	}

	fiberlog.Debugf("[%s] No explicit model provided, proceeding with protocol manager selection", requestID)

	openAIParams := req.ToOpenAIParams()
	if openAIParams == nil {
		return nil, "", fmt.Errorf("failed to convert request to OpenAI parameters")
	}

	selReq := models.ModelSelectionRequest{
		ChatCompletionRequest: *openAIParams,
		ProtocolManagerConfig: req.ProtocolManagerConfig, // Already merged in protocol manager
	}

	resp, cacheSource, err = h.protocolMgr.SelectProtocolWithCache(
		selReq, userID, requestID, circuitBreakers, req.SemanticCache,
	)
	if err != nil {
		fiberlog.Errorf("[%s] Protocol selection error: %v", requestID, err)
		return nil, "", fmt.Errorf("protocol selection failed: %w", err)
	}

	return resp, cacheSource, nil
<<<<<<< HEAD
=======
}

// configureFallbackMode sets the fallback mode based on the request configuration
func (h *CompletionHandler) configureFallbackMode(req *models.ChatCompletionRequest, reqID string) {
	// Merge YAML fallback config with request override
	mergedFallback := h.cfg.MergeFallbackConfig(req.Fallback)
	enabled := mergedFallback.Enabled
	mode := mergedFallback.Mode

	fiberlog.Debugf("[%s] Using merged fallback config - enabled: %t, mode: %s", reqID, enabled, mode)

	// Check if fallback is disabled
	if !enabled {
		h.fallbackSvc.SetMode(models.FallbackModeSequential)
		fiberlog.Debugf("[%s] Fallback is explicitly disabled, using single provider only", reqID)
		return
	}

	// Fallback is enabled, configure the mode
	switch mode {
	case models.FallbackModeSequential:
		h.fallbackSvc.SetMode(models.FallbackModeSequential)
		fiberlog.Infof("[%s] Fallback enabled with mode: sequential", reqID)
	case models.FallbackModeRace:
		h.fallbackSvc.SetMode(models.FallbackModeRace)
		fiberlog.Infof("[%s] Fallback enabled with mode: race", reqID)
	default:
		// Unknown mode, default to parallel with warning
		h.fallbackSvc.SetMode(models.FallbackModeRace)
		fiberlog.Warnf("[%s] Fallback enabled with unknown mode '%s', using default: parallel", reqID, mode)
	}
}

// createManualProtocolResponse creates a manual protocol response when a model is explicitly provided
func (h *CompletionHandler) createManualProtocolResponse(
	req *models.ChatCompletionRequest,
	requestID string,
) (*models.ProtocolResponse, string, error) {
	modelSpec := string(req.Model)

	// Parse provider:model format
	provider, modelName, err := h.parseProviderModel(modelSpec)
	if err != nil {
		fiberlog.Errorf("[%s] Failed to parse model specification '%s': %v", requestID, modelSpec, err)
		return nil, "", fmt.Errorf("invalid model format '%s', expected 'provider:model': %w", modelSpec, err)
	}

	fiberlog.Infof("[%s] Parsed model specification '%s' -> provider: %s, model: %s", requestID, modelSpec, provider, modelName)

	// Convert to OpenAI parameters
	openAIParams := req.ToOpenAIParams()
	if openAIParams == nil {
		return nil, "", fmt.Errorf("failed to convert request to OpenAI parameters")
	}

	// Create standard LLM info
	standardInfo := &models.StandardLLMInfo{
		Provider:     provider,
		Model:        modelName,
		Parameters:   *openAIParams,
		Alternatives: []models.Alternative{}, // No alternatives for manual override
	}

	// Create protocol response
	response := &models.ProtocolResponse{
		Protocol: models.ProtocolStandardLLM,
		Standard: standardInfo,
		Minion:   nil, // Manual override always uses standard protocol
	}

	return response, "manual_override", nil
}

// parseProviderModel parses a "provider:model" format string
func (h *CompletionHandler) parseProviderModel(modelSpec string) (provider, model string, err error) {
	parts := strings.SplitN(modelSpec, ":", 2)
	if len(parts) != 2 {
		return "", "", fmt.Errorf("model specification must be in 'provider:model' format")
	}

	provider = strings.TrimSpace(parts[0])
	model = strings.TrimSpace(parts[1])

	if provider == "" {
		return "", "", fmt.Errorf("provider cannot be empty")
	}

	if model == "" {
		return "", "", fmt.Errorf("model cannot be empty")
	}

	return provider, model, nil
>>>>>>> 49c2fe9f
}<|MERGE_RESOLUTION|>--- conflicted
+++ resolved
@@ -7,7 +7,6 @@
 	"adaptive-backend/internal/services/circuitbreaker"
 	"adaptive-backend/internal/services/protocol_manager"
 	"fmt"
-	"strings"
 
 	"github.com/gofiber/fiber/v2"
 	fiberlog "github.com/gofiber/fiber/v2/log"
@@ -46,20 +45,19 @@
 // and response handling with circuit breaking for reliability.
 func (h *CompletionHandler) ChatCompletion(c *fiber.Ctx) error {
 	reqID := h.reqSvc.GetRequestID(c)
+	fiberlog.Infof("[%s] starting chat completion request", reqID)
 
-	// Parse request first to get user ID from the request body
 	req, err := h.reqSvc.ParseChatCompletionRequest(c)
 	if err != nil {
 		return h.respSvc.HandleBadRequest(c, err.Error(), reqID)
 	}
+	isStream := req.Stream
 
-	// Extract user ID from request body (use "internal" if not provided)
-	userID := "internal"
+	// Get userID from request
+	userID := "anonymous"
 	if req.User.Value != "" {
 		userID = req.User.Value
 	}
-	fiberlog.Infof("[%s] starting chat completion request", reqID)
-	isStream := req.Stream
 
 	// Fallback is now handled directly in completion service
 
@@ -94,14 +92,6 @@
 ) {
 	fiberlog.Infof("[%s] Starting protocol selection for user: %s", requestID, userID)
 
-	// Check if model is explicitly provided (non-empty) - if so, use manual override
-	if req.Model != "" {
-		fiberlog.Infof("[%s] Model explicitly provided (%s), using manual override instead of protocol manager", requestID, req.Model)
-		return h.createManualProtocolResponse(req, requestID)
-	}
-
-	fiberlog.Debugf("[%s] No explicit model provided, proceeding with protocol manager selection", requestID)
-
 	openAIParams := req.ToOpenAIParams()
 	if openAIParams == nil {
 		return nil, "", fmt.Errorf("failed to convert request to OpenAI parameters")
@@ -121,99 +111,4 @@
 	}
 
 	return resp, cacheSource, nil
-<<<<<<< HEAD
-=======
-}
-
-// configureFallbackMode sets the fallback mode based on the request configuration
-func (h *CompletionHandler) configureFallbackMode(req *models.ChatCompletionRequest, reqID string) {
-	// Merge YAML fallback config with request override
-	mergedFallback := h.cfg.MergeFallbackConfig(req.Fallback)
-	enabled := mergedFallback.Enabled
-	mode := mergedFallback.Mode
-
-	fiberlog.Debugf("[%s] Using merged fallback config - enabled: %t, mode: %s", reqID, enabled, mode)
-
-	// Check if fallback is disabled
-	if !enabled {
-		h.fallbackSvc.SetMode(models.FallbackModeSequential)
-		fiberlog.Debugf("[%s] Fallback is explicitly disabled, using single provider only", reqID)
-		return
-	}
-
-	// Fallback is enabled, configure the mode
-	switch mode {
-	case models.FallbackModeSequential:
-		h.fallbackSvc.SetMode(models.FallbackModeSequential)
-		fiberlog.Infof("[%s] Fallback enabled with mode: sequential", reqID)
-	case models.FallbackModeRace:
-		h.fallbackSvc.SetMode(models.FallbackModeRace)
-		fiberlog.Infof("[%s] Fallback enabled with mode: race", reqID)
-	default:
-		// Unknown mode, default to parallel with warning
-		h.fallbackSvc.SetMode(models.FallbackModeRace)
-		fiberlog.Warnf("[%s] Fallback enabled with unknown mode '%s', using default: parallel", reqID, mode)
-	}
-}
-
-// createManualProtocolResponse creates a manual protocol response when a model is explicitly provided
-func (h *CompletionHandler) createManualProtocolResponse(
-	req *models.ChatCompletionRequest,
-	requestID string,
-) (*models.ProtocolResponse, string, error) {
-	modelSpec := string(req.Model)
-
-	// Parse provider:model format
-	provider, modelName, err := h.parseProviderModel(modelSpec)
-	if err != nil {
-		fiberlog.Errorf("[%s] Failed to parse model specification '%s': %v", requestID, modelSpec, err)
-		return nil, "", fmt.Errorf("invalid model format '%s', expected 'provider:model': %w", modelSpec, err)
-	}
-
-	fiberlog.Infof("[%s] Parsed model specification '%s' -> provider: %s, model: %s", requestID, modelSpec, provider, modelName)
-
-	// Convert to OpenAI parameters
-	openAIParams := req.ToOpenAIParams()
-	if openAIParams == nil {
-		return nil, "", fmt.Errorf("failed to convert request to OpenAI parameters")
-	}
-
-	// Create standard LLM info
-	standardInfo := &models.StandardLLMInfo{
-		Provider:     provider,
-		Model:        modelName,
-		Parameters:   *openAIParams,
-		Alternatives: []models.Alternative{}, // No alternatives for manual override
-	}
-
-	// Create protocol response
-	response := &models.ProtocolResponse{
-		Protocol: models.ProtocolStandardLLM,
-		Standard: standardInfo,
-		Minion:   nil, // Manual override always uses standard protocol
-	}
-
-	return response, "manual_override", nil
-}
-
-// parseProviderModel parses a "provider:model" format string
-func (h *CompletionHandler) parseProviderModel(modelSpec string) (provider, model string, err error) {
-	parts := strings.SplitN(modelSpec, ":", 2)
-	if len(parts) != 2 {
-		return "", "", fmt.Errorf("model specification must be in 'provider:model' format")
-	}
-
-	provider = strings.TrimSpace(parts[0])
-	model = strings.TrimSpace(parts[1])
-
-	if provider == "" {
-		return "", "", fmt.Errorf("provider cannot be empty")
-	}
-
-	if model == "" {
-		return "", "", fmt.Errorf("model cannot be empty")
-	}
-
-	return provider, model, nil
->>>>>>> 49c2fe9f
 }