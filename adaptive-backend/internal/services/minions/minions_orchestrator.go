--- conflicted
+++ resolved
@@ -44,29 +44,6 @@
 		previousResults []string
 		currentRound    *OrchestrationRound
 	)
-<<<<<<< HEAD
-
-	for round := 0; round < maxRounds; round++ {
-		// Step 1: Decompose into instructions (only if no current round or complete redraft needed)
-		if currentRound == nil {
-			instructions, err := s.remoteDecompose(ctx, remoteProv, userQuery, previousResults, req.Model)
-			if err != nil {
-				return nil, fmt.Errorf("decomposition failed: %w", err)
-			}
-
-			if len(instructions) == 0 {
-				return nil, errors.New("no instructions generated")
-			}
-
-			// Step 2: Execute all instructions in parallel
-			results := s.executeInstructionsParallel(ctx, localProv, instructions, minionModel)
-			currentRound = &OrchestrationRound{
-				Instructions: instructions,
-				Results:      results,
-			}
-		}
-
-=======
 
 	for range maxRounds {
 		// Step 1: Decompose into instructions (only if no current round or complete redraft needed)
@@ -88,7 +65,6 @@
 			}
 		}
 
->>>>>>> 10304fad
 		// Step 3: Aggregate results
 		response, aggregation, err := s.remoteAggregate(ctx, remoteProv, userQuery, currentRound.Results, req.Model)
 		if err != nil {
@@ -127,7 +103,6 @@
 	req *models.ChatCompletionRequest,
 	minionModel string,
 ) (*ssestream.Stream[openai.ChatCompletionChunk], error) {
-<<<<<<< HEAD
 	// Run the entire MinionS protocol non-streaming to get final result
 	finalResponse, err := s.OrchestrateMinionS(ctx, remoteProv, localProv, req, minionModel)
 	if err != nil {
@@ -137,65 +112,6 @@
 	// Extract the final answer from the response
 	if len(finalResponse.Choices) == 0 {
 		return nil, errors.New("no response choices in final result")
-=======
-	const maxRounds = 5
-
-	userQuery, err := utils.ExtractLastMessage(req.Messages)
-	if err != nil {
-		return nil, errors.New("no user query found")
-	}
-
-	var (
-		previousResults []string
-		currentRound    *OrchestrationRound
-	)
-
-	for range maxRounds {
-		// Step 1: Decompose into instructions (only if no current round)
-		if currentRound == nil {
-			instructions, err := s.remoteDecompose(ctx, remoteProv, userQuery, previousResults, req.Model)
-			if err != nil {
-				return nil, fmt.Errorf("decomposition failed: %w", err)
-			}
-
-			if len(instructions) == 0 {
-				return nil, errors.New("no instructions generated")
-			}
-
-			// Step 2: Execute all instructions in parallel
-			results := s.executeInstructionsParallel(ctx, localProv, instructions, minionModel)
-			currentRound = &OrchestrationRound{
-				Instructions: instructions,
-				Results:      results,
-			}
-		}
-
-		// Step 3: Aggregate results (streaming)
-		stream, aggregation, err := s.remoteAggregateStream(ctx, remoteProv, userQuery, currentRound.Results, req.Model)
-		if err != nil {
-			return nil, fmt.Errorf("streaming aggregation failed: %w", err)
-		}
-
-		if aggregation.Complete {
-			return stream, nil
-		}
-
-		// Step 4: Selective redrafting based on indices
-		if len(aggregation.RedraftIndices) > 0 {
-			// Re-execute only the specified indices
-			for _, idx := range aggregation.RedraftIndices {
-				if idx >= 0 && idx < len(currentRound.Instructions) {
-					result := s.executeInstruction(ctx, localProv, currentRound.Instructions[idx], minionModel)
-					result.Index = idx
-					currentRound.Results[idx] = result
-				}
-			}
-		} else {
-			// If no specific indices, prepare for next round with full decomposition
-			previousResults = extractResultsForNextRound(currentRound.Results)
-			currentRound = nil
-		}
->>>>>>> 10304fad
 	}
 
 	finalAnswer := finalResponse.Choices[0].Message.Content
@@ -206,34 +122,11 @@
 
 // InstructionResult represents the result of executing an instruction
 type InstructionResult struct {
-<<<<<<< HEAD
 	Index       int
 	Instruction string
 	Result      string
 	Success     bool
 	Error       error
-=======
-	Index        int
-	Instruction  string
-	Result       string
-	Success      bool
-	Error        error
-	NeedsRedraft bool
-}
-
-// OrchestrationRound represents a single round of the MinionS protocol
-type OrchestrationRound struct {
-	Instructions []string
-	Results      []*InstructionResult
-}
-
-// AggregationResult contains the detailed response from aggregation
-type AggregationResult struct {
-	Complete       bool
-	Answer         string
-	RedraftIndices []int
-	Feedback       string
->>>>>>> 10304fad
 }
 
 // OrchestrationRound represents a single round of the MinionS protocol
@@ -464,7 +357,6 @@
 // streamFinalAnswer creates a streaming response for the final answer using a minion
 func (s *MinionsOrchestrationService) streamFinalAnswer(
 	ctx context.Context,
-<<<<<<< HEAD
 	localProv provider_interfaces.LLMProvider,
 	finalAnswer string,
 	minionModel string,
@@ -485,75 +377,6 @@
 	}
 
 	return localProv.Chat().Completions().StreamCompletion(ctx, &param)
-=======
-	remoteProv provider_interfaces.LLMProvider,
-	userQuery string,
-	results []*InstructionResult,
-	model string,
-) (*ssestream.Stream[openai.ChatCompletionChunk], *AggregationResult, error) {
-	aggregationPrompt := s.buildAggregationPrompt(userQuery, results)
-
-	param := openai.ChatCompletionNewParams{
-		Messages: []openai.ChatCompletionMessageParamUnion{
-			openai.SystemMessage(`You are an expert aggregator. Combine the instruction results to answer the user's query.
-
-IMPORTANT: Your role is to either:
-1. APPROVE: If results are sufficient, set complete=true and provide the final answer
-2. REQUEST REDRAFT: If results are insufficient, set complete=false and specify which instruction indices need redrafting
-
-For incomplete answers, provide specific feedback and the exact indices that need improvement.`),
-			openai.UserMessage(aggregationPrompt),
-		},
-		Model:          model,
-		ResponseFormat: s.createAggregateSchema(),
-		Temperature:    openai.Float(0.2),
-	}
-
-	origStream, err := remoteProv.Chat().Completions().StreamCompletion(ctx, &param)
-	if err != nil {
-		return nil, nil, err
-	}
-
-	var (
-		chunks         []*openai.ChatCompletionChunk
-		contentBuilder strings.Builder
-	)
-
-	for origStream.Next() {
-		chunk := origStream.Current()
-		chunks = append(chunks, &chunk)
-		if len(chunk.Choices) > 0 {
-			contentBuilder.WriteString(chunk.Choices[0].Delta.Content)
-		}
-	}
-
-	if err := origStream.Err(); err != nil {
-		return nil, nil, err
-	}
-
-	var parsed struct {
-		Complete       bool   `json:"complete"`
-		Answer         string `json:"answer,omitempty"`
-		RedraftIndices []int  `json:"redraft_indices,omitempty"`
-		Feedback       string `json:"feedback,omitempty"`
-	}
-
-	if err := json.Unmarshal([]byte(contentBuilder.String()), &parsed); err != nil {
-		return nil, nil, fmt.Errorf("failed to parse streaming aggregation: %w", err)
-	}
-
-	decoder := newMemoryChunkDecoder(chunks)
-	stream := ssestream.NewStream[openai.ChatCompletionChunk](decoder, nil)
-
-	aggregation := &AggregationResult{
-		Complete:       parsed.Complete,
-		Answer:         parsed.Answer,
-		RedraftIndices: parsed.RedraftIndices,
-		Feedback:       parsed.Feedback,
-	}
-
-	return stream, aggregation, nil
->>>>>>> 10304fad
 }
 
 // Helper functions
