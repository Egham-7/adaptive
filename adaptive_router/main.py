"""FastAPI application for adaptive_router service.

Provides HTTP API endpoints for intelligent model selection using cluster-based routing.
"""

import logging
import sys
import time
from contextlib import asynccontextmanager
from functools import lru_cache
from pathlib import Path
from typing import Annotated, AsyncIterator

from dotenv import load_dotenv
from fastapi import Depends, FastAPI, HTTPException, Request, status
from fastapi.middleware.cors import CORSMiddleware

from adaptive_router.core.router import ModelRouter
<<<<<<< HEAD
from adaptive_router.models.api import Model, ModelSelectionRequest
from adaptive_router.models.storage import RouterProfile
=======
from adaptive_router.models.api import ModelSelectionRequest
>>>>>>> d6390ad9

from app.models import (
    ModelSelectionAPIRequest,
)
<<<<<<< HEAD
=======
from app.models import (
    RegistryConnectionError,
    RegistryResponseError,
    RegistryClientConfig,
)
from app.registry import ModelRegistry
>>>>>>> d6390ad9
from app.config import AppSettings
from app.health import HealthCheckResponse, HealthStatus, ServiceHealth
from app.models import ModelSelectionAPIResponse

from app.utils import (
    resolve_models,
)


env_file = Path(".env")
if env_file.exists():
    load_dotenv(env_file)

logging.basicConfig(
    level=logging.INFO,
    format="%(asctime)s - %(name)s - %(levelname)s - %(message)s",
    stream=sys.stdout,
)

logger = logging.getLogger(__name__)


def extract_model_ids_from_profile(profile: RouterProfile) -> list[str]:
    """Extract model IDs from a RouterProfile.

    Args:
        profile: RouterProfile object with llm_profiles

    Returns:
        List of model IDs (e.g., ["openai/gpt-4", "anthropic/claude-3"])
    """
    return list(profile.llm_profiles.keys())


# Inlined from model_router_factory.py
async def create_model_router(settings: AppSettings) -> tuple[ModelRouter, RouterProfile]:
    """Create ModelRouter and return the loaded profile."""
    logger.info("Creating ModelRouter...")

    from adaptive_router.models.storage import MinIOSettings

    minio_settings = MinIOSettings(
        endpoint_url=settings.minio_private_endpoint,
        root_user=settings.minio_root_user,
        root_password=settings.minio_root_password,
        bucket_name=settings.s3_bucket_name,
        region=settings.s3_region,
        profile_key=settings.s3_profile_key,
        connect_timeout=int(settings.s3_connect_timeout),
        read_timeout=int(settings.s3_read_timeout),
    )

    from adaptive_router.loaders.minio import MinIOProfileLoader

    loader = MinIOProfileLoader.from_settings(minio_settings)
    profile = loader.load_profile()

<<<<<<< HEAD
=======
    # Create router using the from_profile method
>>>>>>> d6390ad9
    router = ModelRouter.from_profile(profile=profile)

    logger.info("ModelRouter created successfully")

    return router, profile


class AppState:
    """Application state container."""

    def __init__(self) -> None:
        """Initialize application state."""
        self.settings: AppSettings | None = None
        self.router: ModelRouter | None = None
        self.available_models: list[Model] | None = None


def create_app() -> FastAPI:
    """Create and configure FastAPI application with dependency injection."""
    app_state = AppState()

    @asynccontextmanager
    async def lifespan(app: FastAPI) -> AsyncIterator[None]:
        """Lifespan event handler for startup/shutdown."""
        try:
            # Initialize settings
            app_state.settings = AppSettings()

            logger.info(
                "Starting Adaptive Router on http://%s:%d",
                app_state.settings.host,
                app_state.settings.port,
            )
            logger.info(
                "API Docs: http://%s:%d/docs",
                app_state.settings.host,
                app_state.settings.port,
            )

            logger.info("Loading router profile and initializing services...")
            router, profile = await create_model_router(app_state.settings)
            app_state.router = router
            app_state.available_models = list(profile.models)
            logger.info(
                "Loaded profile with %d model IDs",
                len(extract_model_ids_from_profile(profile)),
            )
            logger.info("ModelRouter initialized successfully")

            logger.info("FastAPI application started successfully")
        except Exception as e:
            logger.error("Failed to initialize router: %s", e, exc_info=True)
            raise

        yield

        logger.info("Shutting down Adaptive Router...")

    app = FastAPI(
        title="Adaptive Router",
        description="Intelligent LLM model selection API with cluster-based routing",
        version="0.1.0",
        docs_url="/docs",
        redoc_url="/redoc",
        openapi_url="/openapi.json",
        lifespan=lifespan,
    )

    # Configure CORS
    def configure_cors() -> None:
        """Configure CORS middleware."""
        settings = app_state.settings or AppSettings()
        app.add_middleware(
            CORSMiddleware,
            allow_origins=settings.origins_list,
            allow_credentials=settings.origins_list != ["*"],
            allow_methods=["*"],
            allow_headers=["*"],
        )

    configure_cors()

    # Dependencies
    @lru_cache()
    def get_settings() -> AppSettings:
        """Get application settings dependency."""
        if app_state.settings is None:
            app_state.settings = AppSettings()
        return app_state.settings

    async def get_router() -> ModelRouter:
        """Get ModelRouter dependency."""
        if app_state.router is None:
            settings = get_settings()
            logger.info("Lazy-initializing ModelRouter...")
            router, profile = await create_model_router(settings)
            app_state.router = router
            app_state.available_models = list(profile.models)
            logger.info("ModelRouter initialized successfully")
        return app_state.router

    async def get_available_models() -> list[Model]:
        """Return the list of models from the loaded router profile."""
        if app_state.available_models is None:
            await get_router()
        if app_state.available_models is None:
            raise RuntimeError("Router profile not loaded yet")
        return app_state.available_models

    # Health check endpoint
    @app.get(
        "/health",
        response_model=HealthCheckResponse,
        status_code=status.HTTP_200_OK,
        responses={
            200: {"description": "All services healthy"},
            503: {"description": "One or more services unhealthy"},
        },
    )
    async def health_check() -> HealthCheckResponse:
        """Comprehensive health check for router and profile models."""
        overall_status = HealthStatus.HEALTHY

        # Check model inventory status
        if app_state.available_models:
            registry_health = ServiceHealth(
                status=HealthStatus.HEALTHY,
                message=f"{len(app_state.available_models)} models loaded from profile",
            )
        else:
            overall_status = HealthStatus.UNHEALTHY
            registry_health = ServiceHealth(
                status=HealthStatus.UNHEALTHY,
                message="Router profile not loaded",
            )

        # Check router status
        if app_state.router is not None:
            router_health = ServiceHealth(
                status=HealthStatus.HEALTHY,
                message="Router initialized",
            )
        else:
            overall_status = (
                HealthStatus.DEGRADED
                if overall_status == HealthStatus.HEALTHY
                else overall_status
            )
            router_health = ServiceHealth(
                status=HealthStatus.DEGRADED,
                message="Router not yet initialized (will initialize on first request)",
            )

        return HealthCheckResponse(
            status=overall_status,
            registry=registry_health,
            router=router_health,
        )

    # Model selection endpoint
    @app.post(
        "/select-model",
        response_model=ModelSelectionAPIResponse,
        status_code=status.HTTP_200_OK,
        responses={
            400: {"description": "Invalid request"},
            500: {"description": "Internal server error"},
        },
    )
    async def select_model(
        request: ModelSelectionAPIRequest,
        http_request: Request,
        router: Annotated[ModelRouter, Depends(get_router)],
        available_models: Annotated[list[Model], Depends(get_available_models)],
    ) -> ModelSelectionAPIResponse:
        """Select optimal model based on prompt analysis.

        Args:
            request: Model selection request with prompt and preferences
            http_request: FastAPI request object for logging
            router: Injected ModelRouter dependency

        Returns:
            ModelSelectionResponse with selected model and alternatives

        Raises:
            HTTPException: 400 for validation errors, 500 for server errors
        """
        start_time = time.perf_counter()

        try:
            # Resolve requested model identifiers to profile models
            resolved_models = None
            if request.models:
                try:
                    resolved_models = resolve_models(request.models, available_models)
                except ValueError as e:
                    logger.error("Model resolution failed: %s", e, exc_info=True)
                    raise HTTPException(
                        status_code=status.HTTP_400_BAD_REQUEST,
                        detail=f"Model resolution failed: {e}",
                    ) from e

            # Create internal request
            internal_request = ModelSelectionRequest(
                prompt=request.prompt,
                user_id=request.user_id,
                models=resolved_models,
                cost_bias=request.cost_bias,
            )

            logger.info(
                "Processing model selection request",
                extra={
                    "prompt_length": len(internal_request.prompt),
                    "cost_bias": internal_request.cost_bias,
                    "models_count": (
                        len(internal_request.models) if internal_request.models else 0
                    ),
                    "client_ip": (
                        http_request.client.host if http_request.client else "unknown"
                    ),
                },
            )

            response = router.select_model(internal_request)
            elapsed = time.perf_counter() - start_time

            logger.info(
                "Model selection completed",
                extra={
                    "elapsed_ms": round(elapsed * 1000, 2),
                    "selected_model_id": response.model_id,
                    "alternatives_count": len(response.alternatives),
                },
            )

            # Return simplified response with model IDs only
            selected_model_id = response.model_id
            alternative_model_ids = [alt.model_id for alt in response.alternatives]

            return ModelSelectionAPIResponse(
                selected_model=selected_model_id,
                alternatives=alternative_model_ids,
            )

        except ValueError as e:
            elapsed = time.perf_counter() - start_time
            logger.error(
                "Validation error: %s",
                e,
                extra={"elapsed_ms": round(elapsed * 1000, 2)},
                exc_info=True,
            )
            raise HTTPException(
                status_code=status.HTTP_400_BAD_REQUEST,
                detail="Invalid request: validation failed",
            ) from e

        except Exception as e:
            elapsed = time.perf_counter() - start_time
            logger.error(
                "Model selection failed: %s",
                e,
                extra={"elapsed_ms": round(elapsed * 1000, 2)},
                exc_info=True,
            )
            raise HTTPException(
                status_code=status.HTTP_500_INTERNAL_SERVER_ERROR,
                detail="Internal server error",
            ) from e

    return app


app = create_app()<|MERGE_RESOLUTION|>--- conflicted
+++ resolved
@@ -16,32 +16,15 @@
 from fastapi.middleware.cors import CORSMiddleware
 
 from adaptive_router.core.router import ModelRouter
-<<<<<<< HEAD
 from adaptive_router.models.api import Model, ModelSelectionRequest
 from adaptive_router.models.storage import RouterProfile
-=======
-from adaptive_router.models.api import ModelSelectionRequest
->>>>>>> d6390ad9
-
-from app.models import (
-    ModelSelectionAPIRequest,
-)
-<<<<<<< HEAD
-=======
-from app.models import (
-    RegistryConnectionError,
-    RegistryResponseError,
-    RegistryClientConfig,
-)
-from app.registry import ModelRegistry
->>>>>>> d6390ad9
+
+from app.models import ModelSelectionAPIRequest
 from app.config import AppSettings
 from app.health import HealthCheckResponse, HealthStatus, ServiceHealth
 from app.models import ModelSelectionAPIResponse
 
-from app.utils import (
-    resolve_models,
-)
+from app.utils import resolve_models
 
 
 env_file = Path(".env")
@@ -58,23 +41,16 @@
 
 
 def extract_model_ids_from_profile(profile: RouterProfile) -> list[str]:
-    """Extract model IDs from a RouterProfile.
-
-    Args:
-        profile: RouterProfile object with llm_profiles
-
-    Returns:
-        List of model IDs (e.g., ["openai/gpt-4", "anthropic/claude-3"])
-    """
+    """Extract model IDs from a RouterProfile."""
     return list(profile.llm_profiles.keys())
 
 
-# Inlined from model_router_factory.py
 async def create_model_router(settings: AppSettings) -> tuple[ModelRouter, RouterProfile]:
     """Create ModelRouter and return the loaded profile."""
     logger.info("Creating ModelRouter...")
 
     from adaptive_router.models.storage import MinIOSettings
+    from adaptive_router.loaders.minio import MinIOProfileLoader
 
     minio_settings = MinIOSettings(
         endpoint_url=settings.minio_private_endpoint,
@@ -87,15 +63,9 @@
         read_timeout=int(settings.s3_read_timeout),
     )
 
-    from adaptive_router.loaders.minio import MinIOProfileLoader
-
     loader = MinIOProfileLoader.from_settings(minio_settings)
     profile = loader.load_profile()
 
-<<<<<<< HEAD
-=======
-    # Create router using the from_profile method
->>>>>>> d6390ad9
     router = ModelRouter.from_profile(profile=profile)
 
     logger.info("ModelRouter created successfully")
@@ -121,7 +91,6 @@
     async def lifespan(app: FastAPI) -> AsyncIterator[None]:
         """Lifespan event handler for startup/shutdown."""
         try:
-            # Initialize settings
             app_state.settings = AppSettings()
 
             logger.info(
@@ -164,7 +133,6 @@
         lifespan=lifespan,
     )
 
-    # Configure CORS
     def configure_cors() -> None:
         """Configure CORS middleware."""
         settings = app_state.settings or AppSettings()
@@ -178,7 +146,6 @@
 
     configure_cors()
 
-    # Dependencies
     @lru_cache()
     def get_settings() -> AppSettings:
         """Get application settings dependency."""
@@ -205,7 +172,6 @@
             raise RuntimeError("Router profile not loaded yet")
         return app_state.available_models
 
-    # Health check endpoint
     @app.get(
         "/health",
         response_model=HealthCheckResponse,
@@ -219,7 +185,6 @@
         """Comprehensive health check for router and profile models."""
         overall_status = HealthStatus.HEALTHY
 
-        # Check model inventory status
         if app_state.available_models:
             registry_health = ServiceHealth(
                 status=HealthStatus.HEALTHY,
@@ -232,7 +197,6 @@
                 message="Router profile not loaded",
             )
 
-        # Check router status
         if app_state.router is not None:
             router_health = ServiceHealth(
                 status=HealthStatus.HEALTHY,
@@ -255,7 +219,6 @@
             router=router_health,
         )
 
-    # Model selection endpoint
     @app.post(
         "/select-model",
         response_model=ModelSelectionAPIResponse,
@@ -271,23 +234,10 @@
         router: Annotated[ModelRouter, Depends(get_router)],
         available_models: Annotated[list[Model], Depends(get_available_models)],
     ) -> ModelSelectionAPIResponse:
-        """Select optimal model based on prompt analysis.
-
-        Args:
-            request: Model selection request with prompt and preferences
-            http_request: FastAPI request object for logging
-            router: Injected ModelRouter dependency
-
-        Returns:
-            ModelSelectionResponse with selected model and alternatives
-
-        Raises:
-            HTTPException: 400 for validation errors, 500 for server errors
-        """
+        """Select optimal model based on prompt analysis."""
         start_time = time.perf_counter()
 
         try:
-            # Resolve requested model identifiers to profile models
             resolved_models = None
             if request.models:
                 try:
@@ -299,7 +249,6 @@
                         detail=f"Model resolution failed: {e}",
                     ) from e
 
-            # Create internal request
             internal_request = ModelSelectionRequest(
                 prompt=request.prompt,
                 user_id=request.user_id,
@@ -333,7 +282,6 @@
                 },
             )
 
-            # Return simplified response with model IDs only
             selected_model_id = response.model_id
             alternative_model_ids = [alt.model_id for alt in response.alternatives]
 
