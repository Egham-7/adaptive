--- conflicted
+++ resolved
@@ -15,8 +15,6 @@
     cost_per_1m_output_tokens: 10
     max_context_tokens: 200000
     max_output_tokens: 100000
-<<<<<<< HEAD
-=======
     supports_streaming: true
     supports_function_calling: true
     supports_vision: true
@@ -55,7 +53,6 @@
     cost_per_1m_output_tokens: 2
     max_context_tokens: 128000
     max_output_tokens: 32000
->>>>>>> 80da1322
     supports_streaming: true
     supports_function_calling: true
     supports_vision: true
@@ -74,11 +71,6 @@
       - it
       - ru
     model_size_params: Unknown
-<<<<<<< HEAD
-    latency_tier: medium
-    task_type: Text Generation
-    complexity: high
-=======
     latency_tier: low
     task_type: Text Generation
     complexity: medium
@@ -116,7 +108,6 @@
     latency_tier: very_low
     task_type: Text Generation
     complexity: low
->>>>>>> 80da1322
     release_date: null
     training_data_cutoff: null
     metadata:
@@ -126,21 +117,12 @@
       available_in_playground: true
       status: available
       category: frontier
-<<<<<<< HEAD
-  gpt-5-mini:
-    description: A faster, cost-efficient version of GPT-5 for well-defined tasks
-    provider: OPENAI
-    model_name: gpt-5-mini
-    cost_per_1m_input_tokens: 0.25
-    cost_per_1m_output_tokens: 2
-=======
   gpt-4.1:
     description: Smartest non-reasoning model
     provider: OPENAI
     model_name: gpt-4.1
     cost_per_1m_input_tokens: 2
     cost_per_1m_output_tokens: 8
->>>>>>> 80da1322
     max_context_tokens: 128000
     max_output_tokens: 32000
     supports_streaming: true
@@ -157,16 +139,8 @@
       - ja
       - ko
       - zh
-<<<<<<< HEAD
-      - pt
-      - it
-      - ru
-    model_size_params: Unknown
-    latency_tier: low
-=======
-    model_size_params: Unknown
-    latency_tier: medium
->>>>>>> 80da1322
+    model_size_params: Unknown
+    latency_tier: medium
     task_type: Text Generation
     complexity: high
     release_date: null
@@ -178,21 +152,6 @@
       available_in_playground: true
       status: available
       category: frontier
-<<<<<<< HEAD
-  gpt-5-nano:
-    description: Fastest, most cost-efficient version of GPT-5
-    provider: OPENAI
-    model_name: gpt-5-nano
-    cost_per_1m_input_tokens: 0.05
-    cost_per_1m_output_tokens: 0.4
-    max_context_tokens: 64000
-    max_output_tokens: 16000
-    supports_streaming: true
-    supports_function_calling: true
-    supports_vision: false
-    multimodal_capabilities:
-      - text
-=======
   gpt-4.1-mini:
     description: Smaller, faster version of GPT-4.1
     provider: OPENAI
@@ -207,50 +166,26 @@
     multimodal_capabilities:
       - text
       - vision
->>>>>>> 80da1322
-    languages_supported:
-      - en
-      - es
-      - fr
-      - de
-      - ja
-      - ko
-      - zh
-    model_size_params: Unknown
-<<<<<<< HEAD
-    latency_tier: very_low
-    task_type: Classification
-    complexity: easy
-=======
+    languages_supported:
+      - en
+      - es
+      - fr
+      - de
+      - ja
+      - ko
+      - zh
+    model_size_params: Unknown
     latency_tier: low
     task_type: Text Generation
     complexity: medium
->>>>>>> 80da1322
-    release_date: null
-    training_data_cutoff: null
-    metadata:
-      source: platform_openai_docs
-      last_updated: "2025-09-01"
-      matching_operator: equals
-      available_in_playground: true
-      status: available
-<<<<<<< HEAD
-      category: frontier
-  gpt-4.1:
-    description: Smartest non-reasoning model
-    provider: OPENAI
-    model_name: gpt-4.1
-    cost_per_1m_input_tokens: 2
-    cost_per_1m_output_tokens: 8
-    max_context_tokens: 128000
-    max_output_tokens: 32000
-    supports_streaming: true
-    supports_function_calling: true
-    supports_vision: true
-    multimodal_capabilities:
-      - text
-      - vision
-=======
+    release_date: null
+    training_data_cutoff: null
+    metadata:
+      source: platform_openai_docs
+      last_updated: "2025-09-01"
+      matching_operator: equals
+      available_in_playground: true
+      status: available
       category: all_models
   gpt-4.1-nano:
     description: Fastest, most cost-efficient version of GPT-4.1
@@ -265,7 +200,6 @@
     supports_vision: false
     multimodal_capabilities:
       - text
->>>>>>> 80da1322
     languages_supported:
       - en
       - es
@@ -286,17 +220,6 @@
       matching_operator: equals
       available_in_playground: true
       status: available
-<<<<<<< HEAD
-      category: frontier
-  gpt-4.1-mini:
-    description: Smaller, faster version of GPT-4.1
-    provider: OPENAI
-    model_name: gpt-4.1-mini
-    cost_per_1m_input_tokens: 0.4
-    cost_per_1m_output_tokens: 1.6
-    max_context_tokens: 128000
-    max_output_tokens: 16384
-=======
       category: all_models
   o3:
     description: Reasoning model for complex tasks, succeeded by GPT-5
@@ -306,55 +229,33 @@
     cost_per_1m_output_tokens: 60
     max_context_tokens: 200000
     max_output_tokens: 100000
->>>>>>> 80da1322
-    supports_streaming: true
-    supports_function_calling: true
-    supports_vision: true
-    multimodal_capabilities:
-      - text
-      - vision
-    languages_supported:
-      - en
-      - es
-      - fr
-      - de
-      - ja
-      - ko
-      - zh
-    model_size_params: Unknown
-<<<<<<< HEAD
-    latency_tier: low
-    task_type: Text Generation
-    complexity: medium
-=======
+    supports_streaming: true
+    supports_function_calling: true
+    supports_vision: true
+    multimodal_capabilities:
+      - text
+      - vision
+    languages_supported:
+      - en
+      - es
+      - fr
+      - de
+      - ja
+      - ko
+      - zh
+    model_size_params: Unknown
     latency_tier: slow
     task_type: Reasoning
     complexity: high
->>>>>>> 80da1322
-    release_date: null
-    training_data_cutoff: null
-    metadata:
-      source: platform_openai_docs
-      last_updated: "2025-09-01"
-      matching_operator: equals
-      available_in_playground: true
-      status: available
-      category: all_models
-<<<<<<< HEAD
-  gpt-4.1-nano:
-    description: Fastest, most cost-efficient version of GPT-4.1
-    provider: OPENAI
-    model_name: gpt-4.1-nano
-    cost_per_1m_input_tokens: 0.1
-    cost_per_1m_output_tokens: 0.4
-    max_context_tokens: 128000
-    max_output_tokens: 4096
-    supports_streaming: true
-    supports_function_calling: true
-    supports_vision: false
-    multimodal_capabilities:
-      - text
-=======
+    release_date: null
+    training_data_cutoff: null
+    metadata:
+      source: platform_openai_docs
+      last_updated: "2025-09-01"
+      matching_operator: equals
+      available_in_playground: true
+      status: available
+      category: all_models
   o3-pro:
     description: Version of o3 with more compute for better responses
     provider: OPENAI
@@ -369,44 +270,27 @@
     multimodal_capabilities:
       - text
       - vision
->>>>>>> 80da1322
-    languages_supported:
-      - en
-      - es
-      - fr
-      - de
-      - ja
-      - ko
-      - zh
-    model_size_params: Unknown
-<<<<<<< HEAD
-    latency_tier: very_low
-    task_type: Text Generation
-    complexity: low
-=======
+    languages_supported:
+      - en
+      - es
+      - fr
+      - de
+      - ja
+      - ko
+      - zh
+    model_size_params: Unknown
     latency_tier: slow
     task_type: Reasoning
     complexity: high
->>>>>>> 80da1322
-    release_date: null
-    training_data_cutoff: null
-    metadata:
-      source: platform_openai_docs
-      last_updated: "2025-09-01"
-      matching_operator: equals
-      available_in_playground: true
-      status: available
-      category: all_models
-<<<<<<< HEAD
-  o3:
-    description: Reasoning model for complex tasks, succeeded by GPT-5
-    provider: OPENAI
-    model_name: o3
-    cost_per_1m_input_tokens: 15
-    cost_per_1m_output_tokens: 60
-    max_context_tokens: 200000
-    max_output_tokens: 100000
-=======
+    release_date: null
+    training_data_cutoff: null
+    metadata:
+      source: platform_openai_docs
+      last_updated: "2025-09-01"
+      matching_operator: equals
+      available_in_playground: true
+      status: available
+      category: all_models
   o3-mini:
     description: A small model alternative to o3
     provider: OPENAI
@@ -415,55 +299,39 @@
     cost_per_1m_output_tokens: 4.4
     max_context_tokens: 128000
     max_output_tokens: 65000
->>>>>>> 80da1322
-    supports_streaming: true
-    supports_function_calling: true
-    supports_vision: true
-    multimodal_capabilities:
-      - text
-      - vision
-    languages_supported:
-      - en
-      - es
-      - fr
-      - de
-      - ja
-      - ko
-      - zh
-    model_size_params: Unknown
-<<<<<<< HEAD
-    latency_tier: slow
-    task_type: Reasoning
-    complexity: hard
-=======
+    supports_streaming: true
+    supports_function_calling: true
+    supports_vision: true
+    multimodal_capabilities:
+      - text
+      - vision
+    languages_supported:
+      - en
+      - es
+      - fr
+      - de
+      - ja
+      - ko
+      - zh
+    model_size_params: Unknown
     latency_tier: medium
     task_type: Reasoning
     complexity: medium
->>>>>>> 80da1322
-    release_date: null
-    training_data_cutoff: null
-    metadata:
-      source: platform_openai_docs
-      last_updated: "2025-09-01"
-      matching_operator: equals
-      available_in_playground: true
-      status: available
-      category: all_models
-<<<<<<< HEAD
-  o3-pro:
-    description: Version of o3 with more compute for better responses
-    provider: OPENAI
-    model_name: o3-pro
-    cost_per_1m_input_tokens: 150
-    cost_per_1m_output_tokens: 600
-=======
+    release_date: null
+    training_data_cutoff: null
+    metadata:
+      source: platform_openai_docs
+      last_updated: "2025-09-01"
+      matching_operator: equals
+      available_in_playground: true
+      status: available
+      category: all_models
   o4-mini:
     description: Fast, cost-efficient reasoning model, succeeded by GPT-5 mini
     provider: OPENAI
     model_name: o4-mini
     cost_per_1m_input_tokens: 1.1
     cost_per_1m_output_tokens: 4.4
->>>>>>> 80da1322
     max_context_tokens: 200000
     max_output_tokens: 100000
     supports_streaming: true
@@ -481,40 +349,18 @@
       - ko
       - zh
     model_size_params: Unknown
-<<<<<<< HEAD
-    latency_tier: slow
-    task_type: Reasoning
-    complexity: high
-=======
     latency_tier: medium
     task_type: Reasoning
     complexity: medium
->>>>>>> 80da1322
-    release_date: null
-    training_data_cutoff: null
-    metadata:
-      source: platform_openai_docs
-      last_updated: "2025-09-01"
-      matching_operator: equals
-      available_in_playground: true
-      status: available
-      category: all_models
-<<<<<<< HEAD
-  o3-mini:
-    description: A small model alternative to o3
-    provider: OPENAI
-    model_name: o3-mini
-    cost_per_1m_input_tokens: 1.1
-    cost_per_1m_output_tokens: 4.4
-    max_context_tokens: 128000
-    max_output_tokens: 65000
-    supports_streaming: true
-    supports_function_calling: true
-    supports_vision: true
-    multimodal_capabilities:
-      - text
-      - vision
-=======
+    release_date: null
+    training_data_cutoff: null
+    metadata:
+      source: platform_openai_docs
+      last_updated: "2025-09-01"
+      matching_operator: equals
+      available_in_playground: true
+      status: available
+      category: all_models
   o1:
     description: Previous full o-series reasoning model
     provider: OPENAI
@@ -528,140 +374,25 @@
     supports_vision: false
     multimodal_capabilities:
       - text
->>>>>>> 80da1322
-    languages_supported:
-      - en
-      - es
-      - fr
-      - de
-      - ja
-      - ko
-      - zh
-    model_size_params: Unknown
-<<<<<<< HEAD
-    latency_tier: medium
-    task_type: Reasoning
-    complexity: medium
-=======
+    languages_supported:
+      - en
+      - es
+      - fr
+      - de
+      - ja
+      - ko
+      - zh
+    model_size_params: Unknown
     latency_tier: slow
     task_type: Reasoning
     complexity: high
->>>>>>> 80da1322
-    release_date: null
-    training_data_cutoff: null
-    metadata:
-      source: platform_openai_docs
-      last_updated: "2025-09-01"
-      matching_operator: equals
-      available_in_playground: true
-      status: available
-      category: all_models
-<<<<<<< HEAD
-  o4-mini:
-    description: Fast, cost-efficient reasoning model, succeeded by GPT-5 mini
-    provider: OPENAI
-    model_name: o4-mini
-    cost_per_1m_input_tokens: 1.1
-    cost_per_1m_output_tokens: 4.4
-=======
-  o1-pro:
-    description: Version of o1 with more compute for better responses
-    provider: OPENAI
-    model_name: o1-pro
-    cost_per_1m_input_tokens: 150
-    cost_per_1m_output_tokens: 600
->>>>>>> 80da1322
-    max_context_tokens: 200000
-    max_output_tokens: 100000
-    supports_streaming: true
-    supports_function_calling: true
-<<<<<<< HEAD
-    supports_vision: true
-    multimodal_capabilities:
-      - text
-      - vision
-=======
-    supports_vision: false
-    multimodal_capabilities:
-      - text
->>>>>>> 80da1322
-    languages_supported:
-      - en
-      - es
-      - fr
-      - de
-      - ja
-      - ko
-      - zh
-    model_size_params: Unknown
-<<<<<<< HEAD
-    latency_tier: medium
-    task_type: Reasoning
-    complexity: medium
-=======
-    latency_tier: slow
-    task_type: Reasoning
-    complexity: high
->>>>>>> 80da1322
-    release_date: null
-    training_data_cutoff: null
-    metadata:
-      source: platform_openai_docs
-      last_updated: "2025-09-01"
-      matching_operator: equals
-      available_in_playground: true
-      status: available
-      category: all_models
-<<<<<<< HEAD
-  o1:
-    description: Previous full o-series reasoning model
-    provider: OPENAI
-    model_name: o1
-    cost_per_1m_input_tokens: 15
-    cost_per_1m_output_tokens: 60
-    max_context_tokens: 200000
-    max_output_tokens: 100000
-=======
-  o1-mini:
-    description: A small model alternative to o1 (Deprecated)
-    provider: OPENAI
-    model_name: o1-mini
-    cost_per_1m_input_tokens: 3
-    cost_per_1m_output_tokens: 12
-    max_context_tokens: 128000
-    max_output_tokens: 65000
->>>>>>> 80da1322
-    supports_streaming: true
-    supports_function_calling: false
-    supports_vision: false
-    multimodal_capabilities:
-      - text
-    languages_supported:
-      - en
-      - es
-      - fr
-      - de
-      - ja
-      - ko
-      - zh
-    model_size_params: Unknown
-<<<<<<< HEAD
-    latency_tier: slow
-    task_type: Reasoning
-    complexity: high
-=======
-    latency_tier: fast
-    task_type: Reasoning
-    complexity: medium
->>>>>>> 80da1322
-    release_date: null
-    training_data_cutoff: null
-    metadata:
-      source: platform_openai_docs
-      last_updated: "2025-09-01"
-      matching_operator: equals
-      available_in_playground: true
-<<<<<<< HEAD
+    release_date: null
+    training_data_cutoff: null
+    metadata:
+      source: platform_openai_docs
+      last_updated: "2025-09-01"
+      matching_operator: equals
+      available_in_playground: true
       status: available
       category: all_models
   o1-pro:
@@ -672,7 +403,64 @@
     cost_per_1m_output_tokens: 600
     max_context_tokens: 200000
     max_output_tokens: 100000
-=======
+    supports_streaming: true
+    supports_function_calling: true
+    supports_vision: false
+    multimodal_capabilities:
+      - text
+    languages_supported:
+      - en
+      - es
+      - fr
+      - de
+      - ja
+      - ko
+      - zh
+    model_size_params: Unknown
+    latency_tier: slow
+    task_type: Reasoning
+    complexity: high
+    release_date: null
+    training_data_cutoff: null
+    metadata:
+      source: platform_openai_docs
+      last_updated: "2025-09-01"
+      matching_operator: equals
+      available_in_playground: true
+      status: available
+      category: all_models
+  o1-mini:
+    description: A small model alternative to o1 (Deprecated)
+    provider: OPENAI
+    model_name: o1-mini
+    cost_per_1m_input_tokens: 3
+    cost_per_1m_output_tokens: 12
+    max_context_tokens: 128000
+    max_output_tokens: 65000
+    supports_streaming: true
+    supports_function_calling: false
+    supports_vision: false
+    multimodal_capabilities:
+      - text
+    languages_supported:
+      - en
+      - es
+      - fr
+      - de
+      - ja
+      - ko
+      - zh
+    model_size_params: Unknown
+    latency_tier: fast
+    task_type: Reasoning
+    complexity: medium
+    release_date: null
+    training_data_cutoff: null
+    metadata:
+      source: platform_openai_docs
+      last_updated: "2025-09-01"
+      matching_operator: equals
+      available_in_playground: true
       status: deprecated
       category: all_models
   o1-preview:
@@ -683,7 +471,6 @@
     cost_per_1m_output_tokens: 60
     max_context_tokens: 128000
     max_output_tokens: 32000
->>>>>>> 80da1322
     supports_streaming: true
     supports_function_calling: true
     supports_vision: false
@@ -708,35 +495,6 @@
       last_updated: "2025-09-01"
       matching_operator: equals
       available_in_playground: true
-<<<<<<< HEAD
-      status: available
-      category: all_models
-  o1-mini:
-    description: A small model alternative to o1 (Deprecated)
-    provider: OPENAI
-    model_name: o1-mini
-    cost_per_1m_input_tokens: 3
-    cost_per_1m_output_tokens: 12
-    max_context_tokens: 128000
-    max_output_tokens: 65000
-    supports_streaming: true
-    supports_function_calling: false
-    supports_vision: false
-    multimodal_capabilities:
-      - text
-    languages_supported:
-      - en
-      - es
-      - fr
-      - de
-      - ja
-      - ko
-      - zh
-    model_size_params: Unknown
-    latency_tier: fast
-    task_type: Reasoning
-    complexity: medium
-=======
       status: deprecated
       category: all_models
   computer-use-preview:
@@ -759,31 +517,13 @@
     latency_tier: medium
     task_type: Computer Use
     complexity: high
->>>>>>> 80da1322
-    release_date: null
-    training_data_cutoff: null
-    metadata:
-      source: platform_openai_docs
-      last_updated: "2025-09-01"
-      matching_operator: equals
-      available_in_playground: true
-<<<<<<< HEAD
-      status: deprecated
-      category: all_models
-  o1-preview:
-    description: Preview of our first o-series reasoning model (Deprecated)
-    provider: OPENAI
-    model_name: o1-preview
-    cost_per_1m_input_tokens: 15
-    cost_per_1m_output_tokens: 60
-    max_context_tokens: 128000
-    max_output_tokens: 32000
-    supports_streaming: true
-    supports_function_calling: true
-    supports_vision: false
-    multimodal_capabilities:
-      - text
-=======
+    release_date: null
+    training_data_cutoff: null
+    metadata:
+      source: platform_openai_docs
+      last_updated: "2025-09-01"
+      matching_operator: equals
+      available_in_playground: true
       status: preview
       category: specialized
   gpt-4o:
@@ -800,47 +540,28 @@
     multimodal_capabilities:
       - text
       - vision
->>>>>>> 80da1322
-    languages_supported:
-      - en
-      - es
-      - fr
-      - de
-      - ja
-      - ko
-      - zh
-<<<<<<< HEAD
-    model_size_params: Unknown
-    latency_tier: slow
-    task_type: Reasoning
-=======
+    languages_supported:
+      - en
+      - es
+      - fr
+      - de
+      - ja
+      - ko
+      - zh
       - pt
       - it
       - ru
     model_size_params: Unknown
     latency_tier: medium
     task_type: Text Generation
->>>>>>> 80da1322
-    complexity: high
-    release_date: null
-    training_data_cutoff: null
-    metadata:
-      source: platform_openai_docs
-      last_updated: "2025-09-01"
-      matching_operator: equals
-      available_in_playground: true
-<<<<<<< HEAD
-      status: deprecated
-      category: all_models
-  computer-use-preview:
-    description: Specialized model for computer use tool
-    provider: OPENAI
-    model_name: computer-use-preview
-    cost_per_1m_input_tokens: 5
-    cost_per_1m_output_tokens: 15
-    max_context_tokens: 8192
-    max_output_tokens: 2048
-=======
+    complexity: high
+    release_date: null
+    training_data_cutoff: null
+    metadata:
+      source: platform_openai_docs
+      last_updated: "2025-09-01"
+      matching_operator: equals
+      available_in_playground: true
       status: available
       category: all_models
   gpt-4o-mini:
@@ -851,21 +572,13 @@
     cost_per_1m_output_tokens: 0.6
     max_context_tokens: 128000
     max_output_tokens: 16384
->>>>>>> 80da1322
-    supports_streaming: true
-    supports_function_calling: true
-    supports_vision: true
-    multimodal_capabilities:
-      - text
-      - vision
-    languages_supported:
-<<<<<<< HEAD
-      - English
-    model_size_params: Unknown
-    latency_tier: medium
-    task_type: Computer Use
-    complexity: high
-=======
+    supports_streaming: true
+    supports_function_calling: true
+    supports_vision: true
+    multimodal_capabilities:
+      - text
+      - vision
+    languages_supported:
       - en
       - es
       - fr
@@ -880,24 +593,13 @@
     latency_tier: low
     task_type: Text Generation
     complexity: medium
->>>>>>> 80da1322
-    release_date: null
-    training_data_cutoff: null
-    metadata:
-      source: platform_openai_docs
-      last_updated: "2025-09-01"
-      matching_operator: equals
-      available_in_playground: true
-<<<<<<< HEAD
-      status: preview
-      category: specialized
-  gpt-4o:
-    description: Fast, intelligent, flexible GPT model
-    provider: OPENAI
-    model_name: gpt-4o
-    cost_per_1m_input_tokens: 5
-    cost_per_1m_output_tokens: 15
-=======
+    release_date: null
+    training_data_cutoff: null
+    metadata:
+      source: platform_openai_docs
+      last_updated: "2025-09-01"
+      matching_operator: equals
+      available_in_playground: true
       status: available
       category: all_models
   gpt-4-turbo:
@@ -906,7 +608,6 @@
     model_name: gpt-4-turbo
     cost_per_1m_input_tokens: 10
     cost_per_1m_output_tokens: 30
->>>>>>> 80da1322
     max_context_tokens: 128000
     max_output_tokens: 4096
     supports_streaming: true
@@ -923,44 +624,19 @@
       - ja
       - ko
       - zh
-<<<<<<< HEAD
-      - pt
-      - it
-      - ru
-    model_size_params: Unknown
-    latency_tier: medium
-    task_type: Open QA
-=======
-    model_size_params: Unknown
-    latency_tier: medium
-    task_type: Text Generation
->>>>>>> 80da1322
-    complexity: high
-    release_date: null
-    training_data_cutoff: null
-    metadata:
-      source: platform_openai_docs
-      last_updated: "2025-09-01"
-      matching_operator: equals
-      available_in_playground: true
-      status: available
-      category: all_models
-<<<<<<< HEAD
-  gpt-4o-mini:
-    description: Fast, affordable small model for focused tasks
-    provider: OPENAI
-    model_name: gpt-4o-mini
-    cost_per_1m_input_tokens: 0.15
-    cost_per_1m_output_tokens: 0.6
-    max_context_tokens: 128000
-    max_output_tokens: 16384
-    supports_streaming: true
-    supports_function_calling: true
-    supports_vision: true
-    multimodal_capabilities:
-      - text
-      - vision
-=======
+    model_size_params: Unknown
+    latency_tier: medium
+    task_type: Text Generation
+    complexity: high
+    release_date: null
+    training_data_cutoff: null
+    metadata:
+      source: platform_openai_docs
+      last_updated: "2025-09-01"
+      matching_operator: equals
+      available_in_playground: true
+      status: available
+      category: all_models
   gpt-4:
     description: An older high-intelligence GPT model
     provider: OPENAI
@@ -974,96 +650,61 @@
     supports_vision: false
     multimodal_capabilities:
       - text
->>>>>>> 80da1322
-    languages_supported:
-      - en
-      - es
-      - fr
-      - de
-      - ja
-      - ko
-      - zh
-<<<<<<< HEAD
-      - pt
-      - it
-      - ru
-    model_size_params: Unknown
-    latency_tier: low
-    task_type: Chatbot
-    complexity: easy
-=======
+    languages_supported:
+      - en
+      - es
+      - fr
+      - de
+      - ja
+      - ko
+      - zh
     model_size_params: 175b
     latency_tier: medium
     task_type: Text Generation
     complexity: high
->>>>>>> 80da1322
-    release_date: null
-    training_data_cutoff: null
-    metadata:
-      source: platform_openai_docs
-      last_updated: "2025-09-01"
-      matching_operator: equals
-      available_in_playground: true
-      status: available
-      category: all_models
-<<<<<<< HEAD
-  gpt-4-turbo:
-    description: An older high-intelligence GPT model
-    provider: OPENAI
-    model_name: gpt-4-turbo
-=======
+    release_date: null
+    training_data_cutoff: null
+    metadata:
+      source: platform_openai_docs
+      last_updated: "2025-09-01"
+      matching_operator: equals
+      available_in_playground: true
+      status: available
+      category: all_models
   gpt-4-turbo-preview:
     description: An older fast GPT model
     provider: OPENAI
     model_name: gpt-4-turbo-preview
->>>>>>> 80da1322
     cost_per_1m_input_tokens: 10
     cost_per_1m_output_tokens: 30
     max_context_tokens: 128000
     max_output_tokens: 4096
     supports_streaming: true
     supports_function_calling: true
-<<<<<<< HEAD
-    supports_vision: true
-    multimodal_capabilities:
-      - text
-      - vision
-=======
-    supports_vision: false
-    multimodal_capabilities:
-      - text
->>>>>>> 80da1322
-    languages_supported:
-      - en
-      - es
-      - fr
-      - de
-      - ja
-      - ko
-      - zh
-    model_size_params: Unknown
-    latency_tier: medium
-    task_type: Text Generation
-    complexity: high
-    release_date: null
-    training_data_cutoff: null
-    metadata:
-      source: platform_openai_docs
-      last_updated: "2025-09-01"
-      matching_operator: equals
-      available_in_playground: true
-      status: available
-      category: all_models
-<<<<<<< HEAD
-  gpt-4:
-    description: An older high-intelligence GPT model
-    provider: OPENAI
-    model_name: gpt-4
-    cost_per_1m_input_tokens: 30
-    cost_per_1m_output_tokens: 60
-    max_context_tokens: 8192
-    max_output_tokens: 4096
-=======
+    supports_vision: false
+    multimodal_capabilities:
+      - text
+    languages_supported:
+      - en
+      - es
+      - fr
+      - de
+      - ja
+      - ko
+      - zh
+    model_size_params: Unknown
+    latency_tier: medium
+    task_type: Text Generation
+    complexity: high
+    release_date: null
+    training_data_cutoff: null
+    metadata:
+      source: platform_openai_docs
+      last_updated: "2025-09-01"
+      matching_operator: equals
+      available_in_playground: true
+      status: available
+      category: all_models
   gpt-3.5-turbo:
     description: Legacy GPT model for cheaper chat and non-chat tasks
     provider: OPENAI
@@ -1072,53 +713,26 @@
     cost_per_1m_output_tokens: 2
     max_context_tokens: 4096
     max_output_tokens: 1024
->>>>>>> 80da1322
-    supports_streaming: true
-    supports_function_calling: true
-    supports_vision: false
-    multimodal_capabilities:
-      - text
-    languages_supported:
-<<<<<<< HEAD
-      - en
-      - es
-      - fr
-      - de
-      - ja
-      - ko
-      - zh
-    model_size_params: 175b
-    latency_tier: medium
-    task_type: Text Generation
-    complexity: high
-=======
+    supports_streaming: true
+    supports_function_calling: true
+    supports_vision: false
+    multimodal_capabilities:
+      - text
+    languages_supported:
       - English
     model_size_params: unknown
     latency_tier: medium
     task_type: Chatbot
     complexity: medium
->>>>>>> 80da1322
-    release_date: null
-    training_data_cutoff: null
-    metadata:
-      source: platform_openai_docs
-      last_updated: "2025-09-01"
-      matching_operator: equals
-      available_in_playground: true
-      status: available
-      category: all_models
-<<<<<<< HEAD
-  gpt-4-turbo-preview:
-    description: An older fast GPT model
-    provider: OPENAI
-    model_name: gpt-4-turbo-preview
-    cost_per_1m_input_tokens: 10
-    cost_per_1m_output_tokens: 30
-    max_context_tokens: 128000
-    max_output_tokens: 4096
-    supports_streaming: true
-    supports_function_calling: true
-=======
+    release_date: null
+    training_data_cutoff: null
+    metadata:
+      source: platform_openai_docs
+      last_updated: "2025-09-01"
+      matching_operator: equals
+      available_in_playground: true
+      status: available
+      category: all_models
   babbage-002:
     description: Replacement for the GPT-3 ada and babbage base models
     provider: OPENAI
@@ -1129,87 +743,15 @@
     max_output_tokens: 512
     supports_streaming: true
     supports_function_calling: false
->>>>>>> 80da1322
-    supports_vision: false
-    multimodal_capabilities:
-      - text
-    languages_supported:
-<<<<<<< HEAD
-      - en
-      - es
-      - fr
-      - de
-      - ja
-      - ko
-      - zh
-    model_size_params: Unknown
-    latency_tier: medium
-    task_type: Text Generation
-    complexity: high
-    release_date: null
-    training_data_cutoff: null
-    metadata:
-      source: platform_openai_docs
-      last_updated: "2025-09-01"
-      matching_operator: equals
-      available_in_playground: true
-      status: available
-      category: all_models
-  gpt-3.5-turbo:
-    description: Legacy GPT model for cheaper chat and non-chat tasks
-    provider: OPENAI
-    model_name: gpt-3.5-turbo
-    cost_per_1m_input_tokens: 1.5
-    cost_per_1m_output_tokens: 2
-    max_context_tokens: 4096
-    max_output_tokens: 1024
-    supports_streaming: true
-    supports_function_calling: true
     supports_vision: false
     multimodal_capabilities:
       - text
     languages_supported:
       - English
-    model_size_params: unknown
-    latency_tier: medium
-    task_type: Summarization
-    complexity: easy
-=======
-      - English
     model_size_params: Unknown
     latency_tier: fast
     task_type: Text Generation
     complexity: low
->>>>>>> 80da1322
-    release_date: null
-    training_data_cutoff: null
-    metadata:
-      source: platform_openai_docs
-      last_updated: "2025-09-01"
-      matching_operator: equals
-      available_in_playground: true
-      status: available
-      category: all_models
-<<<<<<< HEAD
-  babbage-002:
-    description: Replacement for the GPT-3 ada and babbage base models
-    provider: OPENAI
-    model_name: babbage-002
-    cost_per_1m_input_tokens: 0.4
-    cost_per_1m_output_tokens: 0.4
-    max_context_tokens: 2048
-    max_output_tokens: 512
-    supports_streaming: true
-    supports_function_calling: false
-    supports_vision: false
-    multimodal_capabilities:
-      - text
-    languages_supported:
-      - English
-    model_size_params: Unknown
-    latency_tier: fast
-    task_type: Extraction
-    complexity: easy
     release_date: null
     training_data_cutoff: null
     metadata:
@@ -1222,11 +764,6 @@
   davinci-002:
     description: Replacement for the GPT-3 curie and davinci base models
     provider: OPENAI
-=======
-  davinci-002:
-    description: Replacement for the GPT-3 curie and davinci base models
-    provider: OPENAI
->>>>>>> 80da1322
     model_name: davinci-002
     cost_per_1m_input_tokens: 2
     cost_per_1m_output_tokens: 2
@@ -1241,13 +778,8 @@
       - English
     model_size_params: Unknown
     latency_tier: medium
-<<<<<<< HEAD
-    task_type: Rewrite
-    complexity: easy
-=======
     task_type: Text Generation
     complexity: medium
->>>>>>> 80da1322
     release_date: null
     training_data_cutoff: null
     metadata:
