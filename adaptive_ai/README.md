--- conflicted
+++ resolved
@@ -1,123 +1,3 @@
-<<<<<<< HEAD
-# Adaptive AI Model Selection
-
-An intelligent system for selecting the most appropriate AI model based on prompt analysis and task requirements.
-
-## Features
-
-- Dynamic model selection based on prompt complexity and task type
-- Support for multiple AI providers (OpenAI, Anthropic, GROQ)
-- Domain-specific complexity analysis
-- Caching for improved performance
-- Configurable through environment variables or YAML
-- Comprehensive error handling and logging
-- Type-safe implementation
-
-## Installation
-
-1. Clone the repository:
-```bash
-git clone https://github.com/yourusername/adaptive.git
-cd adaptive/adaptive_ai
-```
-
-2. Create a virtual environment and install dependencies:
-```bash
-python -m venv .venv
-source .venv/bin/activate  # On Windows: .venv\Scripts\activate
-pip install -r requirements.txt
-```
-
-3. Configure the application:
-   - Copy `config.yaml.example` to `config.yaml`
-   - Update the configuration as needed
-   - Set environment variables if required
-
-## Usage
-
-1. Start the API server:
-```bash
-python main.py
-```
-
-2. Make requests to the API:
-```bash
-curl -X POST http://localhost:8000/predict \
-  -H "Content-Type: application/json" \
-  -d '{"prompt": "What is the capital of France?", "domain": "Computers_and_Electronics"}'
-```
-
-## Configuration
-
-The application can be configured through:
-
-1. Environment variables:
-```bash
-export API_HOST=0.0.0.0
-export API_PORT=8000
-export DEFAULT_MODEL=gpt-4-turbo
-```
-
-2. YAML configuration file (`config.yaml`):
-```yaml
-api_host: "0.0.0.0"
-api_port: 8000
-default_model: "gpt-4-turbo"
-```
-
-## Development
-
-1. Install development dependencies:
-```bash
-pip install -r requirements-dev.txt
-```
-
-2. Run tests:
-```bash
-pytest
-```
-
-3. Run linting:
-```bash
-ruff check .
-```
-
-4. Run type checking:
-```bash
-mypy .
-```
-
-## Project Structure
-
-```
-adaptive_ai/
-├── main.py              # API entry point
-├── config.yaml          # Configuration file
-├── requirements.txt     # Production dependencies
-├── requirements-dev.txt # Development dependencies
-├── core/               # Core functionality
-│   └── config.py       # Configuration management
-├── models/             # Model definitions
-│   └── llms.py         # LLM configurations
-├── services/           # Business logic
-│   ├── model_selector.py    # Model selection logic
-│   └── prompt_classifier.py # Prompt analysis
-└── tests/              # Test suite
-    └── test_model_selector.py
-```
-
-## Contributing
-
-1. Fork the repository
-2. Create a feature branch
-3. Commit your changes
-4. Push to the branch
-5. Create a Pull Request
-
-## License
-
-This project is licensed under the MIT License - see the LICENSE file for details.
-=======
 # Adaptive AI Service
 
 Python ML service that intelligently selects optimal LLM models based on prompt analysis.
@@ -232,5 +112,4 @@
 ```bash
 docker build -t adaptive-ai .
 docker run -p 8000:8000 adaptive-ai
-```
->>>>>>> c947bb6e
+```