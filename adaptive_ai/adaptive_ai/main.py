"""Main LitServe API for intelligent model selection and routing.

This module provides the main entry point for the adaptive_ai service, implementing
a LitServe-based API that handles model selection requests with ML-driven classification
and intelligent routing.

Key Components:
- ModelRouterAPI: Main LitServe API class for handling requests
- ConsoleLogger: Simple console logging for LitServe operations
- Model classification and complexity analysis
- Intelligent model selection with cost optimization

Architecture Flow:
1. Receive ModelSelectionRequest with prompt and preferences
2. Classify prompt using ML models (task type, complexity, etc.)
3. Route to optimal model based on classification and cost bias
4. Return ModelSelectionResponse with selected model and alternatives
"""

import logging
import sys
import time
from typing import Any

import litserve as ls
import tiktoken

from adaptive_ai.core.config import get_settings
from adaptive_ai.models.llm_classification_models import ClassificationResult
from adaptive_ai.models.llm_core_models import (
<<<<<<< HEAD
    ModelEntry,
    ModelSelectionRequest,
)
from adaptive_ai.models.llm_enums import ProtocolType
=======
    Alternative,
    ModelCapability,
    ModelSelectionRequest,
    ModelSelectionResponse,
)
from adaptive_ai.models.llm_enums import TaskType
>>>>>>> 80da1322
from adaptive_ai.services.model_router import ModelRouter
from adaptive_ai.services.prompt_classifier import get_prompt_classifier
from adaptive_ai.services.unified_model_selector import ModelSelector


def setup_logging() -> None:
    """Configure logging for the application."""
    settings = get_settings()

    # Configure root logger
    logging.basicConfig(
        level=getattr(logging, settings.logging.level.upper(), logging.INFO),
        format="%(asctime)s - %(name)s - %(levelname)s - %(message)s",
        handlers=[
            logging.StreamHandler(sys.stdout),
        ],
    )

    # Set specific loggers
    logger = logging.getLogger(__name__)
    logger.info(
        "Adaptive AI service starting with log level: %s", settings.logging.level
    )

    # Suppress noisy third-party loggers
    logging.getLogger("transformers").setLevel(logging.WARNING)
    logging.getLogger("torch").setLevel(logging.WARNING)
    logging.getLogger("huggingface_hub").setLevel(logging.WARNING)


logger = logging.getLogger(__name__)


class ConsoleLogger(ls.Logger):
    """Simple console logger for LitServe."""

    def process(self, key: str, value: Any) -> None:
        print(f"[LitServe] {key}: {value}", flush=True)


class ModelRouterAPI(ls.LitAPI):
    """LitServe API for intelligent model selection and routing.

    This class implements the main API interface for the adaptive_ai service.
    It processes batches of model selection requests using ML-driven prompt
    classification and intelligent routing algorithms.

    Request Processing Flow:
    1. decode_request: Parse and validate incoming JSON requests
    2. predict: Batch process requests with ML classification and routing
    3. encode_response: Serialize responses back to JSON

    Key Features:
    - Batch processing for optimal GPU utilization
    - ML-based prompt classification (task type, complexity)
    - Intelligent model selection with cost optimization
    - Comprehensive logging and metrics
    - Error handling with graceful fallbacks

    Attributes:
        settings: Application configuration from environment
        tokenizer: Tiktoken tokenizer for token counting
        prompt_classifier: ML model for prompt analysis
        model_router: Intelligent routing engine

    Example Request:
    ```json
    {
        "prompt": "Write a Python function to sort a list",
        "user_id": "user123",
        "cost_bias": 0.7,
        "complexity_threshold": 0.6
    }
    ```

    Example Response:
    ```json
    {
        "provider": "openai",
        "model": "gpt-4",
        "alternatives": [
            {"provider": "anthropic", "model": "claude-3-haiku"}
        ]
    }
    ```
    """

    def setup(self, device: str) -> None:
        """Initialize classifiers and router components.

        Args:
            device: Device to run models on (auto-detected by LitServe)
        """
        self.settings = get_settings()
<<<<<<< HEAD
        self.prompt_classifier = get_prompt_classifier(lit_logger=self)
        
        self.tokenizer = tiktoken.get_encoding("cl100k_base")

        self.model_selector = ModelSelector()
=======

        # Initialize tokenizer with fallback
        self.tokenizer = tiktoken.get_encoding("cl100k_base")

        # Initialize ML components
        self.prompt_classifier = get_prompt_classifier(lit_logger=self)
>>>>>>> 80da1322
        self.model_router = ModelRouter(lit_logger=self)

    def decode_request(self, request: ModelSelectionRequest) -> ModelSelectionRequest:
        """Decode and normalize incoming request."""
        return request

    def predict(
        self, requests: list[ModelSelectionRequest]
    ) -> list[ModelSelectionResponse]:
        """Process batch of model selection requests."""
        if not requests:
            return []

        prompts = [req.prompt for req in requests]

        # Run classifications
        classification_results = self._classify_prompts(prompts)

        # Process each request
        responses = []
        for req, classification in zip(requests, classification_results, strict=False):
            response = self._process_request(req, classification)
            responses.append(response)

        self.log("predict_completed", {"batch_size": len(responses)})
        return responses

    def _classify_prompts(self, prompts: list[str]) -> list[ClassificationResult]:
        """Classify prompts for task types."""
        start_time = time.perf_counter()
        results = self.prompt_classifier.classify_prompts(prompts)
        elapsed = time.perf_counter() - start_time
        self.log("task_classification_time", elapsed)
        return results

    def _convert_to_task_type(self, task_type_str: str | None) -> TaskType:
        """Convert string task type to TaskType enum."""
        if not task_type_str:
            return TaskType.OTHER

        # Try to find matching TaskType enum value
        for task_type in TaskType:
            if task_type.value == task_type_str:
                return task_type

        # Fallback to OTHER if no match found
        return TaskType.OTHER

    def _process_request(
        self,
        request: ModelSelectionRequest,
        classification: ClassificationResult,
    ) -> ModelSelectionResponse:
        """Process a single model selection request."""
        # Extract parameters
        task_type_str = (
            classification.task_type_1[0] if classification.task_type_1 else None
        )
        task_type = self._convert_to_task_type(task_type_str)
        models_input = self._extract_models_input(request)
        cost_bias = request.cost_bias

        # Select models
        start_time = time.perf_counter()
        task_complexity = (
            classification.prompt_complexity_score[0]
            if classification.prompt_complexity_score
            else 0.5
        )
        selected_models = self.model_router.select_models(
            task_complexity=task_complexity,
            task_type=task_type,
            models_input=models_input,
            cost_bias=cost_bias or 0.5,  # Handle None case
        )
        elapsed = time.perf_counter() - start_time
        self.log("model_selection_time", elapsed)

        if not selected_models:
            raise ValueError("No eligible models found")

        # Build response
        best_model = selected_models[0]

        # Ensure we have valid provider and model names
        if not best_model.provider:
            raise ValueError("Selected model missing provider")
        if not best_model.model_name:
            raise ValueError("Selected model missing model_name")

        alternatives = [
            Alternative(provider=alt.provider, model=alt.model_name)
            for alt in selected_models[1:]
            if alt.provider
            and alt.model_name  # Skip alternatives with missing provider/model
        ]

        return ModelSelectionResponse(
            provider=best_model.provider,
            model=best_model.model_name,
            alternatives=alternatives,
        )

    def _count_tokens(self, text: str) -> int:
        """Count tokens in text with fallback.

        Args:
            text: Input text to count tokens for

        Returns:
            Estimated token count
        """
        try:
            if self.tokenizer:
                return len(self.tokenizer.encode(text))
            else:
                # Fallback approximation: 1 token ≈ 4 characters
                return len(text) // 4
        except Exception as e:
            self.log("tokenizer_fallback", {"error": str(e)})
            return len(text) // 4  # Rough approximation

    def _extract_models_input(
        self, request: ModelSelectionRequest
    ) -> list[ModelCapability] | None:
        """Extract models input from request."""
        return request.models

    def encode_response(self, output: ModelSelectionResponse) -> ModelSelectionResponse:
        """Encode response for transmission."""
        return output


def create_app() -> ls.LitServer:
    """Create and configure LitServer application."""
    settings = get_settings()

    api = ModelRouterAPI(
        max_batch_size=settings.litserve.max_batch_size,
        batch_timeout=settings.litserve.batch_timeout,
    )

    return ls.LitServer(
        api,
        accelerator=settings.litserve.accelerator,
        devices=settings.litserve.devices,
        loggers=[ConsoleLogger()],
    )


def main() -> None:
    """Run the LitServe application with proper logging setup."""
    # Setup logging first
    setup_logging()

    logger = logging.getLogger(__name__)
    logger.info("Starting Adaptive AI Service")

    try:
        settings = get_settings()
        app = create_app()

        logger.info(
            "Starting server on %s:%d with %s accelerator",
            settings.server.host,
            settings.server.port,
            settings.litserve.accelerator,
        )

        app.run(
            generate_client_file=False,
            host=settings.server.host,
            port=settings.server.port,
        )

    except Exception as e:
        logger.exception("Failed to start Adaptive AI Service: %s", e)
        sys.exit(1)


if __name__ == "__main__":
    main()<|MERGE_RESOLUTION|>--- conflicted
+++ resolved
@@ -28,22 +28,14 @@
 from adaptive_ai.core.config import get_settings
 from adaptive_ai.models.llm_classification_models import ClassificationResult
 from adaptive_ai.models.llm_core_models import (
-<<<<<<< HEAD
-    ModelEntry,
-    ModelSelectionRequest,
-)
-from adaptive_ai.models.llm_enums import ProtocolType
-=======
     Alternative,
     ModelCapability,
     ModelSelectionRequest,
     ModelSelectionResponse,
 )
 from adaptive_ai.models.llm_enums import TaskType
->>>>>>> 80da1322
 from adaptive_ai.services.model_router import ModelRouter
 from adaptive_ai.services.prompt_classifier import get_prompt_classifier
-from adaptive_ai.services.unified_model_selector import ModelSelector
 
 
 def setup_logging() -> None:
@@ -135,20 +127,12 @@
             device: Device to run models on (auto-detected by LitServe)
         """
         self.settings = get_settings()
-<<<<<<< HEAD
-        self.prompt_classifier = get_prompt_classifier(lit_logger=self)
-        
-        self.tokenizer = tiktoken.get_encoding("cl100k_base")
-
-        self.model_selector = ModelSelector()
-=======
 
         # Initialize tokenizer with fallback
         self.tokenizer = tiktoken.get_encoding("cl100k_base")
 
         # Initialize ML components
         self.prompt_classifier = get_prompt_classifier(lit_logger=self)
->>>>>>> 80da1322
         self.model_router = ModelRouter(lit_logger=self)
 
     def decode_request(self, request: ModelSelectionRequest) -> ModelSelectionRequest:
