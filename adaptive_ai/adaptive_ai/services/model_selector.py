--- conflicted
+++ resolved
@@ -265,22 +265,6 @@
         )
         return minion_model
 
-<<<<<<< HEAD
-    def get_minion_alternatives(
-        self,
-        primary_minion: str,
-    ) -> list[dict[str, str]]:
-        """Generate fallback minion alternatives by using other capable minions."""
-        alternatives = []
-
-        # Get all other minions from the mapping that could potentially handle the task
-        for _task, model in minion_task_model_mappings.items():
-            if model != primary_minion:  # Exclude the primary minion
-                alternatives.append({"provider": "adaptive", "model": model})
-
-        # Limit to top 3 alternatives to avoid overwhelming
-        return alternatives[:3]
-=======
     def get_available_minions(self) -> list[str]:
         """Get all available minion models from the domain matrix."""
         minions: set[str] = set()
@@ -292,7 +276,7 @@
         """Get alternative minion models excluding the primary minion."""
         all_minions = self.get_available_minions()
         alternatives = [
-            {"provider": "huggingface", "model": minion}
+            {"provider": "adaptive", "model": minion}
             for minion in all_minions
             if minion != primary_minion
         ]
@@ -366,5 +350,4 @@
                 "Only a few models are being used. Consider reviewing model diversity."
             )
 
-        return recommendations
->>>>>>> 83ddfc53
+        return recommendations