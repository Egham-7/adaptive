--- conflicted
+++ resolved
@@ -92,11 +92,7 @@
 
         return ModelCapability(
             description=yaml_data.get("description"),
-<<<<<<< HEAD
-            provider=provider_name.lower(),  # Store consistently in lowercase
-=======
             provider=provider_name.lower(),  # Use provider name as simple string
->>>>>>> 80da1322
             model_name=model_name.strip(),  # Ensure no leading/trailing whitespace
             cost_per_1m_input_tokens=yaml_data.get("cost_per_1m_input_tokens"),
             cost_per_1m_output_tokens=yaml_data.get("cost_per_1m_output_tokens"),
