from typing import Any, Protocol

from pydantic import BaseModel, Field

from adaptive_ai.models.llm_classification_models import ClassificationResult
from adaptive_ai.models.llm_core_models import ModelCapability, ModelSelectionRequest
from adaptive_ai.models.llm_enums import ProtocolType
from adaptive_ai.models.llm_orchestration_models import (
    Alternative,
    MinionInfo,
    OpenAIParameters,
    OrchestratorResponse,
    StandardLLMInfo,
)


class ProtocolSelectionOutput(BaseModel):
    protocol: str = Field(description="The protocol to use: standard_llm or minion")
    provider: str = Field(
        description="The provider to use (e.g., OpenAI, DeepSeek, Groq, etc.)"
    )
    model: str = Field(description="The model name to use")
    explanation: str = Field(description="Explanation for the protocol selection")
    temperature: float = Field(
        description="Controls randomness: higher values mean more diverse completions. Range 0.0-2.0."
    )
    top_p: float = Field(
        description="Nucleus sampling: only considers tokens whose cumulative probability "
        "exceeds top_p. Range 0.0-1.0."
    )
    max_tokens: int | None = Field(
        description="The maximum number of tokens to generate in the completion."
    )
    n: int = Field(
        description="How many chat completion choices to generate for each input message."
    )
    stop: str | None = Field(
        description="Sequences where the API will stop generating further tokens."
    )
    frequency_penalty: float = Field(
        description="Penalize new tokens based on their existing frequency in the text "
        "so far. Range -2.0 to 2.0."
    )
    presence_penalty: float = Field(
        description="Penalize new tokens based on whether they appear in the text so "
        "far. Range -2.0 to 2.0."
    )
    standard_alternatives: list[Alternative] = Field(
        default=[],
        description="Alternative models for standard_llm. Each should have provider "
        "and model.",
    )
    minion_alternatives: list[Alternative] = Field(
        default=[],
        description="Alternative models for minion protocol.",
    )


class LitLoggerProtocol(Protocol):
    def log(self, key: str, value: Any) -> None: ...


class ProtocolManager:
    def __init__(
        self,
        lit_logger: LitLoggerProtocol | None = None,
        device: (
            str | None
        ) = None,  # Accept but ignore device parameter for compatibility
    ) -> None:
        self.lit_logger: LitLoggerProtocol | None = lit_logger
        self.log(
            "protocol_manager_init",
            {"rule_based": True, "device_ignored": device},
        )

    def log(self, key: str, value: Any) -> None:
        if self.lit_logger:
            self.lit_logger.log(key, value)

    def _format_model_capabilities(
        self, candidate_models: list[ModelCapability]
    ) -> str:
        lines = []
        for i, m in enumerate(candidate_models):
            rank_info = f"  (Rank {i + 1})" if len(candidate_models) > 1 else ""
            lines.append(
                f"- Provider: {m.provider.value}, Model: {m.model_name}{rank_info}"
            )
        return "\n".join(lines)

    def _convert_minion_alternatives(
        self, minion_alternatives: list[dict[str, str]]
    ) -> list[Alternative]:
        """Convert minion alternative objects to Alternative objects."""
        return [
            Alternative(provider=alt["provider"], model=alt["model"])
            for alt in minion_alternatives
        ]

    def select_protocol(
        self,
        candidate_models: list[ModelCapability],
        minion_model: str,
        minion_alternatives: list[dict[str, str]],
        classification_result: ClassificationResult,
        token_count: int = 0,
        request: ModelSelectionRequest | None = None,
    ) -> OrchestratorResponse:
        task_type = (
            classification_result.task_type_1[0]
            if classification_result.task_type_1
            else "Other"
        )

        # Extract decision factors from classification result
        # Check if the REQUEST has tools/functions (not if models support it)
        request_has_tools = False
        if request:
            request_has_tools = bool(request.tools or request.functions)
            # Debug logging
            if self.lit_logger:
                self.lit_logger.log(
                    "debug_tools_check",
                    {
                        "has_tools": bool(request.tools),
                        "has_functions": bool(request.functions),
                        "tools_value": (
                            str(request.tools)[:200] if request.tools else None
                        ),
                        "request_has_tools": request_has_tools,
                    },
                )
        complexity_score = (
            classification_result.prompt_complexity_score[0]
            if classification_result.prompt_complexity_score
            else 0.0
        )
        reasoning = (
            classification_result.reasoning[0]
            if classification_result.reasoning
            else 0.0
        )
        number_of_few_shots = (
            classification_result.number_of_few_shots[0]
            if classification_result.number_of_few_shots
            else 0.0
        )

        # Rule-based protocol selection - always use standard
<<<<<<< HEAD
        should_use_standard = (
            request_has_tools
            or complexity_score > 0.40
            or token_count > 3000
            or number_of_few_shots > 4
            or reasoning > 0.55
        )
=======
        should_use_standard = True

>>>>>>> a7f13713
        protocol_choice = "standard_llm" if should_use_standard else "minion"

        self.log(
            "rule_based_protocol_selection",
            {
                "task_type": task_type,
                "protocol_choice": protocol_choice,
                "request_has_tools": request_has_tools,
                "complexity_score": complexity_score,
                "token_count": token_count,
                "number_of_few_shots": number_of_few_shots,
                "reasoning": reasoning,
                "decision_factors": {
                    "request_has_tools": request_has_tools,
                    "high_complexity": complexity_score > 0.40,
                    "long_input": token_count > 3000,
                    "many_few_shots": number_of_few_shots > 4,
                    "high_reasoning": reasoning > 0.55,
                },
            },
        )

        # Create protocol selection output
        if should_use_standard and candidate_models:
            first_model = candidate_models[0]
            result = ProtocolSelectionOutput(
                protocol=protocol_choice,
                provider=first_model.provider.value,
                model=first_model.model_name,
                explanation=f"Rule-based selection: {protocol_choice} due to complexity/requirements",
                temperature=0.7,
                top_p=0.9,
                max_tokens=1000,
                n=1,
                stop=None,
                frequency_penalty=0.0,
                presence_penalty=0.0,
                standard_alternatives=[
                    Alternative(provider=m.provider.value, model=m.model_name)
                    for m in candidate_models[1:]
                ],
                minion_alternatives=[],
            )
        else:
            result = ProtocolSelectionOutput(
                protocol=protocol_choice,
                provider="adaptive",
                model=minion_model,
                explanation=f"Rule-based selection: {protocol_choice} for efficiency",
                temperature=0.7,
                top_p=0.9,
                max_tokens=1000,
                n=1,
                stop=None,
                frequency_penalty=0.0,
                presence_penalty=0.0,
                standard_alternatives=[],
                minion_alternatives=self._convert_minion_alternatives(
                    minion_alternatives
                ),
            )

        protocol_str = result.protocol
        protocol = (
            ProtocolType(protocol_str)
            if protocol_str and protocol_str in ProtocolType.__members__.values()
            else ProtocolType.STANDARD_LLM
        )
        parameters = OpenAIParameters(
            temperature=result.temperature,
            top_p=result.top_p,
            max_tokens=result.max_tokens,
            n=result.n,
            stop=result.stop,
            frequency_penalty=result.frequency_penalty,
            presence_penalty=result.presence_penalty,
        )

        standard_alts = result.standard_alternatives

        # Convert minion alternatives from model selector
        minion_alts = self._convert_minion_alternatives(minion_alternatives)

        match protocol:
            case ProtocolType.STANDARD_LLM:
                standard = StandardLLMInfo(
                    provider=result.provider,
                    model=result.model,
                    parameters=parameters,
                    alternatives=standard_alts,
                )
                return OrchestratorResponse(protocol=protocol, standard=standard)
            case ProtocolType.MINION:
                minion = MinionInfo(
                    provider=result.provider,
                    model=result.model,
                    parameters=parameters,
                    alternatives=minion_alts,
                )
                return OrchestratorResponse(protocol=protocol, minion=minion)
            case _:
                return OrchestratorResponse(protocol=protocol)<|MERGE_RESOLUTION|>--- conflicted
+++ resolved
@@ -147,8 +147,6 @@
             else 0.0
         )
 
-        # Rule-based protocol selection - always use standard
-<<<<<<< HEAD
         should_use_standard = (
             request_has_tools
             or complexity_score > 0.40
@@ -156,10 +154,6 @@
             or number_of_few_shots > 4
             or reasoning > 0.55
         )
-=======
-        should_use_standard = True
-
->>>>>>> a7f13713
         protocol_choice = "standard_llm" if should_use_standard else "minion"
 
         self.log(
