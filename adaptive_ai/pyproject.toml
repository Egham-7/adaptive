--- conflicted
+++ resolved
@@ -29,11 +29,7 @@
     "scikit-learn>=1.7.0,<2",
     "huggingface-hub>=0.32.0,<0.34",
     "transformers>=4.52.4,<5",
-<<<<<<< HEAD
-    "torch>=2.0.0,<3.0",
-=======
     "torch>=2.2.0,<2.3.0",
->>>>>>> 83ddfc53
     "litserve>=0.2.10,<0.3",
     "pydantic>=2.11.5,<3",
     "pydantic-settings>=2.9.1,<3",
