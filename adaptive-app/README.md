<<<<<<< HEAD
# Adaptive

AI-powered platform with chat interface, API management, and organization tools. Built with Next.js 15 and the T3 stack.

## Quick Start

1. **Install dependencies**:
   ```bash
   bun install
   ```

2. **Setup environment**:
   ```bash
   cp .env.example .env
   # Add your database URL, Clerk keys, and API endpoints
   ```

3. **Initialize database**:
   ```bash
   bun run db:generate && bun run db:migrate
   ```

4. **Start development**:
   ```bash
   bun run dev
   ```

   Open [http://localhost:3000](http://localhost:3000)

## Tech Stack

- **Framework**: Next.js 15 with App Router
- **Language**: TypeScript
- **Styling**: Tailwind CSS
- **Database**: PostgreSQL with Prisma ORM
- **Authentication**: Clerk
- **API**: tRPC for type-safe client-server communication
- **Package Manager**: Bun

## Features

- **Chat Platform**: Real-time streaming chat interface with conversation management
- **API Platform**: Organization and project management with API keys
- **Authentication**: Secure user authentication with Clerk
- **Subscription Management**: Stripe integration for payment processing

## Development

```bash
# Common commands
=======
# Adaptive App

Web application providing AI-powered chat interface and API management platform. Built with Next.js 15 and the T3 stack.

## Quick Start

```bash
# Install dependencies
bun install

# Setup environment
cp .env.example .env
# Add your database URL, Clerk keys, and API endpoints

# Initialize database
bun run db:generate && bun run db:migrate

# Start development
bun run dev
```

Visit [http://localhost:3000](http://localhost:3000)

## Features

- **Chat Platform**: Real-time streaming chat with conversation management
- **API Platform**: Organization and project management with API keys  
- **Authentication**: Secure user authentication with Clerk
- **Subscriptions**: Stripe integration for payment processing

## Tech Stack

- **Framework**: Next.js 15 with App Router
- **Language**: TypeScript
- **Styling**: Tailwind CSS
- **Database**: PostgreSQL with Prisma ORM
- **Authentication**: Clerk
- **API**: tRPC for type-safe client-server communication
- **Package Manager**: Bun

## Development Commands

```bash
>>>>>>> 2890285e
bun run dev          # Start development server
bun run build        # Build for production
bun run typecheck    # Run TypeScript checking
bun run check        # Lint and format code
bun run db:studio    # Open Prisma Studio
```

## Environment Variables

```env
DATABASE_URL="postgresql://..."
NEXT_PUBLIC_CLERK_PUBLISHABLE_KEY="pk_test_..."
CLERK_SECRET_KEY="sk_test_..."
ADAPTIVE_API_BASE_URL="https://your-backend-url"
STRIPE_SECRET_KEY="sk_test_..."
STRIPE_WEBHOOK_SECRET="whsec_..."
NEXT_PUBLIC_STRIPE_PUBLISHABLE_KEY="pk_test_..."
<<<<<<< HEAD
```

## Contributing

See [CONTRIBUTING.md](CONTRIBUTING.md) for detailed guidelines on how to contribute to this project.
=======
```
>>>>>>> 2890285e
<|MERGE_RESOLUTION|>--- conflicted
+++ resolved
@@ -1,55 +1,3 @@
-<<<<<<< HEAD
-# Adaptive
-
-AI-powered platform with chat interface, API management, and organization tools. Built with Next.js 15 and the T3 stack.
-
-## Quick Start
-
-1. **Install dependencies**:
-   ```bash
-   bun install
-   ```
-
-2. **Setup environment**:
-   ```bash
-   cp .env.example .env
-   # Add your database URL, Clerk keys, and API endpoints
-   ```
-
-3. **Initialize database**:
-   ```bash
-   bun run db:generate && bun run db:migrate
-   ```
-
-4. **Start development**:
-   ```bash
-   bun run dev
-   ```
-
-   Open [http://localhost:3000](http://localhost:3000)
-
-## Tech Stack
-
-- **Framework**: Next.js 15 with App Router
-- **Language**: TypeScript
-- **Styling**: Tailwind CSS
-- **Database**: PostgreSQL with Prisma ORM
-- **Authentication**: Clerk
-- **API**: tRPC for type-safe client-server communication
-- **Package Manager**: Bun
-
-## Features
-
-- **Chat Platform**: Real-time streaming chat interface with conversation management
-- **API Platform**: Organization and project management with API keys
-- **Authentication**: Secure user authentication with Clerk
-- **Subscription Management**: Stripe integration for payment processing
-
-## Development
-
-```bash
-# Common commands
-=======
 # Adaptive App
 
 Web application providing AI-powered chat interface and API management platform. Built with Next.js 15 and the T3 stack.
@@ -93,7 +41,6 @@
 ## Development Commands
 
 ```bash
->>>>>>> 2890285e
 bun run dev          # Start development server
 bun run build        # Build for production
 bun run typecheck    # Run TypeScript checking
@@ -111,12 +58,4 @@
 STRIPE_SECRET_KEY="sk_test_..."
 STRIPE_WEBHOOK_SECRET="whsec_..."
 NEXT_PUBLIC_STRIPE_PUBLISHABLE_KEY="pk_test_..."
-<<<<<<< HEAD
-```
-
-## Contributing
-
-See [CONTRIBUTING.md](CONTRIBUTING.md) for detailed guidelines on how to contribute to this project.
-=======
-```
->>>>>>> 2890285e
+```