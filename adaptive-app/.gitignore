--- conflicted
+++ resolved
@@ -47,8 +47,4 @@
 # clerk configuration (can include secrets)
 /.clerk/
 
-<<<<<<< HEAD
-prisma/generated
-=======
-prisma/generated/*
->>>>>>> 21a8c1d9
+prisma/generated/*