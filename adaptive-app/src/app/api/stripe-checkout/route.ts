import { revalidatePath } from "next/cache";
import { headers } from "next/headers";
import { type NextRequest, NextResponse } from "next/server";
import type Stripe from "stripe";
import { addCredits } from "@/lib/credit-utils";
import { stripe } from "@/lib/stripe/stripe";
import { db } from "@/server/db";

export async function POST(request: NextRequest) {
	const body = await request.text();
	const headersList = await headers();
	const signature = headersList.get("stripe-signature");

	let event: Stripe.Event;

	// Check if webhook signing is configured
	if (!process.env.STRIPE_SIGNING_SECRET) {
		console.error("❌ Webhook secret not configured");
		return new NextResponse("Webhook secret not configured", { status: 500 });
	}

	if (!signature) {
		console.error("❌ No stripe signature found");
		return new NextResponse("No signature found", { status: 400 });
	}

	try {
		// Verify the webhook signature using the raw body and secret
		event = stripe.webhooks.constructEvent(
			body,
			signature,
			process.env.STRIPE_SIGNING_SECRET,
		);
	} catch (err) {
		console.error("❌ Webhook signature verification failed:", err);
		return new NextResponse("Webhook signature verification failed", {
			status: 400,
		});
	}

	// Extract the object from the event
	const data = event.data;
	const eventType = event.type;

	try {
		console.log("🔄 Processing webhook event:");

		switch (eventType) {
			case "checkout.session.completed": {
				const session = data.object as Stripe.Checkout.Session;
				console.log("🔔 Payment received!");

				if (session.payment_status === "paid") {
					// Check if this is a credit purchase or subscription
					const isSubscription = !!session.subscription;
					const isCreditPurchase = session.metadata?.type === "credit_purchase";

					if (!session.metadata?.userId || !session.customer) {
						console.log("⚠️ Missing required session data, skipping...");
						break;
					}

<<<<<<< HEAD
					if (isCreditPurchase) {
						// Handle credit purchase
						console.log("💳 Processing credit purchase");
=======
					// Get the subscription details from Stripe API
					const subscription = await stripe.subscriptions.retrieve(
						session.subscription as string,
					);

					const subscriptionItem = subscription.items.data[0];
					if (!subscriptionItem) {
						throw new Error("No subscription items found");
					}

					const currentPeriodEnd = new Date(
						subscriptionItem.current_period_end * 1000,
					);
					const priceId = subscriptionItem.price.id;
>>>>>>> c8a91f4a

						if (!session.metadata?.organizationId) {
							console.error("❌ Missing organizationId for credit purchase");
							break;
						}

						const creditAmount = Number.parseFloat(
							session.metadata.creditAmount || "0",
						);
						if (creditAmount <= 0) {
							console.error(
								"❌ Invalid credit amount:",
								session.metadata.creditAmount,
							);
							break;
						}

						try {
							console.log("💳 Adding credits to organization.");

							// Add credits to organization's account
							const result = await addCredits({
								organizationId: session.metadata.organizationId,
								userId: session.metadata.userId,
								amount: creditAmount,
								type: "purchase",
								description: `Credit purchase via Stripe - $${creditAmount}`,
								metadata: {
									stripeSessionId: session.id,
									stripePaymentIntentId: session.payment_intent,
									purchaseTimestamp: new Date().toISOString(),
								},
								stripeSessionId: session.id,
								stripePaymentIntentId: session.payment_intent as string,
							});

							console.log("✅ Credits added successfully:", {
								userId: session.metadata.userId,
								organizationId: session.metadata.organizationId,
								amount: creditAmount,
								newBalance: result.newBalance,
								transactionId: result.transaction.id,
								sessionId: session.id,
							});
						} catch (_error) {
							console.error("❌ Failed to add credits.");
						}
					} else if (isSubscription) {
						// Handle subscription (existing logic)
						if (!session.subscription) {
							console.log("⚠️ Missing subscription data, skipping...");
							break;
						}

						// Get the subscription details from Stripe API
						const subscription = await stripe.subscriptions.retrieve(
							session.subscription as string,
						);
						const currentPeriodEnd = new Date(
							// @ts-ignore - current_period_end exists in Stripe API but not in TS types
							subscription.current_period_end * 1000,
						);
						const priceId = subscription.items.data[0]?.price.id;

						if (!priceId) {
							throw new Error("Subscription price ID is missing");
						}

						// Ensure customer ID is a string
						const customerId =
							typeof session.customer === "string"
								? session.customer
								: session.customer.id;

						// Update or create subscription in database
						await db.subscription.upsert({
							where: {
								userId: session.metadata.userId,
							},
							create: {
								userId: session.metadata.userId,
								stripeCustomerId: customerId,
								stripePriceId: priceId,
								stripeSubscriptionId: subscription.id,
								status: subscription.status,
								currentPeriodEnd,
							},
							update: {
								stripeCustomerId: customerId,
								stripePriceId: priceId,
								stripeSubscriptionId: subscription.id,
								status: subscription.status,
								currentPeriodEnd,
							},
						});

						console.log("✅ Subscription created/updated:", {
							userId: session.metadata.userId,
							subscriptionId: subscription.id,
							status: subscription.status,
<<<<<<< HEAD
						});
					}
=======
							currentPeriodEnd,
						},
						update: {
							stripeCustomerId: customerId,
							stripePriceId: priceId,
							stripeSubscriptionId: subscription.id,
							status: subscription.status,
							currentPeriodEnd,
						},
					});
>>>>>>> c8a91f4a
				}
				break;
			}

			case "customer.subscription.updated": {
				const subscription = data.object as Stripe.Subscription;
				console.log("🔄 Subscription updated");

				const existingSub = await db.subscription.findUnique({
					where: { stripeSubscriptionId: subscription.id },
				});

				if (existingSub) {
					// Get complete subscription data to ensure we have all properties
					const fullSubscription = await stripe.subscriptions.retrieve(
						subscription.id,
					);

					const subscriptionItem = fullSubscription.items.data[0];
					if (!subscriptionItem) {
						throw new Error(
							"No subscription items found in updated subscription",
						);
					}

					await db.subscription.update({
						where: { stripeSubscriptionId: subscription.id },
						data: {
							status: subscription.status,
							currentPeriodEnd: new Date(
								subscriptionItem.current_period_end * 1000,
							),
							stripePriceId: subscriptionItem.price.id,
						},
					});

					console.log("✅ Subscription updated:", subscription.id);
				}
				break;
			}

			case "customer.subscription.deleted": {
				const subscription = data.object as Stripe.Subscription;
				console.log("🗑️ Subscription deleted");

				await db.subscription.update({
					where: { stripeSubscriptionId: subscription.id },
					data: {
						status: "canceled",
					},
				});

				console.log("✅ Subscription canceled:", subscription.id);
				break;
			}

			case "invoice.payment_succeeded": {
				const invoice = data.object as Stripe.Invoice;
				console.log("💰 Invoice payment succeeded");

				// Handle successful invoice payment
				if (invoice.lines?.data?.length > 0) {
					for (const line of invoice.lines.data) {
						if (line.subscription) {
							const subscriptionId =
								typeof line.subscription === "string"
									? line.subscription
									: line.subscription.id;

							await db.subscription.updateMany({
								where: { stripeSubscriptionId: subscriptionId },
								data: {
									status: "active",
									currentPeriodEnd: new Date(invoice.period_end * 1000),
								},
							});

							console.log("✅ Subscription activated:", subscriptionId);
							break;
						}
					}
				}
				break;
			}

			case "invoice.payment_failed": {
				const invoice = data.object as Stripe.Invoice;
				console.log("❌ Invoice payment failed");

				// Handle failed invoice payment
				if (invoice.lines?.data?.length > 0) {
					for (const line of invoice.lines.data) {
						if (line.subscription) {
							const subscriptionId =
								typeof line.subscription === "string"
									? line.subscription
									: line.subscription.id;

							await db.subscription.updateMany({
								where: { stripeSubscriptionId: subscriptionId },
								data: {
									status: "past_due",
								},
							});

							console.log("⚠️ Subscription marked past due:", subscriptionId);
							break;
						}
					}
				}
				break;
			}

			default:
				console.log(`🤷‍♂️ Unhandled event type: ${eventType}`);
		}
	} catch (error) {
		console.error("❌ Webhook handler error:", error);
		return new NextResponse("Webhook handler error", { status: 500 });
	}

	revalidatePath("/", "layout");
	return new NextResponse(null, { status: 200 });
}<|MERGE_RESOLUTION|>--- conflicted
+++ resolved
@@ -60,26 +60,9 @@
 						break;
 					}
 
-<<<<<<< HEAD
 					if (isCreditPurchase) {
 						// Handle credit purchase
 						console.log("💳 Processing credit purchase");
-=======
-					// Get the subscription details from Stripe API
-					const subscription = await stripe.subscriptions.retrieve(
-						session.subscription as string,
-					);
-
-					const subscriptionItem = subscription.items.data[0];
-					if (!subscriptionItem) {
-						throw new Error("No subscription items found");
-					}
-
-					const currentPeriodEnd = new Date(
-						subscriptionItem.current_period_end * 1000,
-					);
-					const priceId = subscriptionItem.price.id;
->>>>>>> c8a91f4a
 
 						if (!session.metadata?.organizationId) {
 							console.error("❌ Missing organizationId for credit purchase");
@@ -138,15 +121,16 @@
 						const subscription = await stripe.subscriptions.retrieve(
 							session.subscription as string,
 						);
+
+						const subscriptionItem = subscription.items.data[0];
+						if (!subscriptionItem) {
+							throw new Error("No subscription items found");
+						}
+
 						const currentPeriodEnd = new Date(
-							// @ts-ignore - current_period_end exists in Stripe API but not in TS types
-							subscription.current_period_end * 1000,
-						);
-						const priceId = subscription.items.data[0]?.price.id;
-
-						if (!priceId) {
-							throw new Error("Subscription price ID is missing");
-						}
+							subscriptionItem.current_period_end * 1000,
+						);
+						const priceId = subscriptionItem.price.id;
 
 						// Ensure customer ID is a string
 						const customerId =
@@ -180,21 +164,8 @@
 							userId: session.metadata.userId,
 							subscriptionId: subscription.id,
 							status: subscription.status,
-<<<<<<< HEAD
 						});
 					}
-=======
-							currentPeriodEnd,
-						},
-						update: {
-							stripeCustomerId: customerId,
-							stripePriceId: priceId,
-							stripeSubscriptionId: subscription.id,
-							status: subscription.status,
-							currentPeriodEnd,
-						},
-					});
->>>>>>> c8a91f4a
 				}
 				break;
 			}
