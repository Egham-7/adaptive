--- conflicted
+++ resolved
@@ -2,12 +2,12 @@
 import { auth } from "@clerk/nextjs/server";
 import { TRPCError } from "@trpc/server";
 import {
-	convertToModelMessages,
-	generateText,
-	stepCountIs,
-	streamText,
-	tool,
-	type UIMessage,
+  convertToModelMessages,
+  generateText,
+  stepCountIs,
+  streamText,
+  tool,
+  type UIMessage,
 } from "ai";
 import { Exa } from "exa-js";
 import type { z } from "zod";
@@ -21,263 +21,258 @@
 
 // Validate required environment variables
 if (!process.env.ADAPTIVE_API_KEY) {
-	throw new Error(
-		"ADAPTIVE_API_KEY environment variable is required but not defined",
-	);
+  throw new Error(
+    "ADAPTIVE_API_KEY environment variable is required but not defined",
+  );
 }
 
 if (!process.env.ADAPTIVE_API_BASE_URL) {
-	throw new Error(
-		"ADAPTIVE_API_BASE_URL environment variable is required but not defined",
-	);
+  throw new Error(
+    "ADAPTIVE_API_BASE_URL environment variable is required but not defined",
+  );
 }
 
 const adaptive = createAdaptive({
-	apiKey: process.env.ADAPTIVE_API_KEY,
-	baseURL: `${process.env.ADAPTIVE_API_BASE_URL}/v1`,
+  apiKey: process.env.ADAPTIVE_API_KEY,
+  baseURL: `${process.env.ADAPTIVE_API_BASE_URL}/v1`,
 });
 
 // Web search function using Exa API
 async function webSearch(query: string): Promise<
-	Array<{
-		title: string;
-		url: string;
-		snippet: string;
-		publishedDate?: string;
-	}>
+  Array<{
+    title: string;
+    url: string;
+    snippet: string;
+    publishedDate?: string;
+  }>
 > {
-	try {
-		const exaApiKey = process.env.EXA_API_KEY;
-		if (!exaApiKey || exaApiKey.trim() === "") {
-			throw new Error(
-				"EXA_API_KEY environment variable is not defined or empty. Please configure your Exa API key.",
-			);
-		}
-
-		const exa = new Exa(exaApiKey);
-
-		const searchResponse = await exa.searchAndContents(query, {
-			type: "neural",
-			useAutoprompt: true,
-			numResults: 5,
-			text: true,
-		});
-
-		return searchResponse.results.map((result) => ({
-			title: result.title || "Untitled",
-			url: result.url,
-			snippet: result.text || result.title || "No snippet available",
-			publishedDate: result.publishedDate,
-		}));
-	} catch (error) {
-		console.error("Web search error:", error);
-		throw error;
-	}
+  try {
+    const exaApiKey = process.env.EXA_API_KEY;
+    if (!exaApiKey || exaApiKey.trim() === "") {
+      throw new Error(
+        "EXA_API_KEY environment variable is not defined or empty. Please configure your Exa API key.",
+      );
+    }
+
+    const exa = new Exa(exaApiKey);
+
+    const searchResponse = await exa.searchAndContents(query, {
+      type: "neural",
+      useAutoprompt: true,
+      numResults: 5,
+      text: true,
+    });
+
+    return searchResponse.results.map((result) => ({
+      title: result.title || "Untitled",
+      url: result.url,
+      snippet: result.text || result.title || "No snippet available",
+      publishedDate: result.publishedDate,
+    }));
+  } catch (error) {
+    console.error("Web search error:", error);
+    throw error;
+  }
 }
 
 export async function POST(req: Request) {
-	try {
-		const { userId } = await auth();
-
-		if (!userId) {
-			return new Response("Unauthorized", { status: 401 });
-		}
-
-		const body = await req.json();
-<<<<<<< HEAD
-		const { messages, id: conversationId, searchEnabled = false } = body;
-=======
-		console.log("Received body:", body);
-		const { messages, id: conversationId, searchEnabled = true } = body;
->>>>>>> 44ff2041
-
-		const numericConversationId = Number(conversationId);
-
-		if (Number.isNaN(numericConversationId) || numericConversationId <= 0) {
-			return new Response("Invalid Conversation ID", { status: 400 });
-		}
-
-		try {
-			await api.conversations.getById({ id: numericConversationId });
-		} catch (error) {
-			if (error instanceof TRPCError && error.code === "NOT_FOUND") {
-				return new Response("Conversation not found or access denied", {
-					status: 404,
-				});
-			}
-			console.error("Error validating conversation via tRPC:", error);
-			return new Response("Error validating conversation", { status: 500 });
-		}
-
-		// Check if user is subscribed
-		const subscription = await db.subscription.findFirst({
-			where: {
-				userId: userId,
-				status: "active",
-			},
-		});
-		const isSubscribed = !!subscription;
-
-		// If not subscribed, check daily limit before processing (skip in development)
-		const isDevelopment = process.env.NODE_ENV === "development";
-		if (!isSubscribed && !isDevelopment) {
-			const hasReachedLimit = await hasReachedDailyLimit(db, userId);
-			if (hasReachedLimit) {
-				return new Response(
-					JSON.stringify({
-						error: "Daily message limit reached. Please upgrade to continue.",
-					}),
-					{
-						status: 403,
-						headers: { "Content-Type": "application/json" },
-					},
-				);
-			}
-		}
-
-		const previousMessages = (await api.messages.listByConversation({
-			conversationId: numericConversationId,
-		})) as unknown as UIMessage[];
-
-		// Convert UI messages to core messages for the AI model
-		const coreMessages = convertToModelMessages([
-			...previousMessages,
-			...messages,
-		]);
-
-		// Save user message immediately before attempting AI response
-		const message = messages[messages.length - 1];
-		const userMessage = {
-			id: message.id || crypto.randomUUID(),
-			role: message.role as MessageRole,
-			conversationId: numericConversationId,
-			parts: message.parts || [
-				{ type: "text" as const, text: message.content as string },
-			],
-			metadata: message.metadata ?? null,
-			annotations: message.annotations ?? null,
-		};
-
-		await api.messages.create(userMessage);
-
-		// Check if this is the first message in the conversation to generate a title
-		const isFirstMessage = previousMessages.length === 0;
-		const shouldGenerateTitle = isFirstMessage && message.content;
-
-		const tools = searchEnabled
-			? {
-					webSearch: tool({
-						description:
-							"Search the web for current information, news, facts, or any topic that requires up-to-date information",
-						inputSchema: zodSchema.object({
-							query: zodSchema
-								.string()
-								.describe("The search query to look up on the web"),
-						}),
-						execute: async ({ query }) => {
-							const searchResults = await webSearch(query);
-							return {
-								query,
-								results: searchResults,
-							};
-						},
-					}),
-				}
-			: undefined;
-
-		console.log("Tools: ", tools);
-
-		let provider: string | undefined;
-		let modelId: string | undefined;
-
-		const result = streamText({
-			model: adaptive.chat(),
-			messages: coreMessages,
-			tools,
-			async onFinish({ text, providerMetadata, response, usage }) {
-				// Create the assistant response message
-				const assistantMessage = {
-					id: crypto.randomUUID(),
-					role: "assistant" as MessageRole,
-					content: text,
-					conversationId: numericConversationId,
-					parts: [{ type: "text" as const, text }],
-					metadata: {
-						providerMetadata,
-						response,
-						usage,
-					},
-					annotations: null,
-				};
-
-				await api.messages.create(assistantMessage);
-
-				// Generate title for the first message
-				if (shouldGenerateTitle) {
-					try {
-						const titleResult = await generateText({
-							model: adaptive.chat(),
-							messages: [
-								{
-									role: "system",
-									content:
-										"Generate a concise, descriptive title (2-6 words) for the following conversation based on the user's message. Return only the title, no quotes or extra text.",
-								},
-								{
-									role: "user",
-									content: message.content as string,
-								},
-							],
-						});
-
-						// Clean up the title and ensure it's not too long
-						const cleanTitle = titleResult.text
-							.trim()
-							.replace(/^["']|["']$/g, "");
-						const finalTitle =
-							cleanTitle.length > 50
-								? `${cleanTitle.slice(0, 50)}...`
-								: cleanTitle;
-
-						// Update the conversation with the generated title
-						if (finalTitle) {
-							await api.conversations.update({
-								id: numericConversationId,
-								title: finalTitle,
-							});
-						}
-					} catch (error) {
-						console.error("Error generating conversation title:", error);
-						// Title generation failure shouldn't affect the chat response
-					}
-				}
-
-				provider = providerMetadata?.adaptive?.provider as string | undefined;
-				modelId = response.modelId || undefined;
-			},
-			stopWhen: stepCountIs(5),
-		});
-
-		const data = result.toUIMessageStreamResponse({
-			sendReasoning: true,
-			sendSources: true,
-			messageMetadata: ({ part }) => {
-				return {
-					...part,
-					provider,
-					modelId,
-				};
-			},
-		});
-
-		return data;
-	} catch (error) {
-		console.error("Error in chat API:", error);
-		const errorMessage =
-			error instanceof Error ? error.message : "Unknown error";
-		return new Response(JSON.stringify({ error: errorMessage }), {
-			status: 500,
-			headers: { "Content-Type": "application/json" },
-		});
-	}
+  try {
+    const { userId } = await auth();
+
+    if (!userId) {
+      return new Response("Unauthorized", { status: 401 });
+    }
+
+    const body = await req.json();
+    const { messages, id: conversationId, searchEnabled = false } = body;
+
+    const numericConversationId = Number(conversationId);
+
+    if (Number.isNaN(numericConversationId) || numericConversationId <= 0) {
+      return new Response("Invalid Conversation ID", { status: 400 });
+    }
+
+    try {
+      await api.conversations.getById({ id: numericConversationId });
+    } catch (error) {
+      if (error instanceof TRPCError && error.code === "NOT_FOUND") {
+        return new Response("Conversation not found or access denied", {
+          status: 404,
+        });
+      }
+      console.error("Error validating conversation via tRPC:", error);
+      return new Response("Error validating conversation", { status: 500 });
+    }
+
+    // Check if user is subscribed
+    const subscription = await db.subscription.findFirst({
+      where: {
+        userId: userId,
+        status: "active",
+      },
+    });
+    const isSubscribed = !!subscription;
+
+    // If not subscribed, check daily limit before processing (skip in development)
+    const isDevelopment = process.env.NODE_ENV === "development";
+    if (!isSubscribed && !isDevelopment) {
+      const hasReachedLimit = await hasReachedDailyLimit(db, userId);
+      if (hasReachedLimit) {
+        return new Response(
+          JSON.stringify({
+            error: "Daily message limit reached. Please upgrade to continue.",
+          }),
+          {
+            status: 403,
+            headers: { "Content-Type": "application/json" },
+          },
+        );
+      }
+    }
+
+    const previousMessages = (await api.messages.listByConversation({
+      conversationId: numericConversationId,
+    })) as unknown as UIMessage[];
+
+    // Convert UI messages to core messages for the AI model
+    const coreMessages = convertToModelMessages([
+      ...previousMessages,
+      ...messages,
+    ]);
+
+    // Save user message immediately before attempting AI response
+    const message = messages[messages.length - 1];
+    const userMessage = {
+      id: message.id || crypto.randomUUID(),
+      role: message.role as MessageRole,
+      conversationId: numericConversationId,
+      parts: message.parts || [
+        { type: "text" as const, text: message.content as string },
+      ],
+      metadata: message.metadata ?? null,
+      annotations: message.annotations ?? null,
+    };
+
+    await api.messages.create(userMessage);
+
+    // Check if this is the first message in the conversation to generate a title
+    const isFirstMessage = previousMessages.length === 0;
+    const shouldGenerateTitle = isFirstMessage && message.content;
+
+    const tools = searchEnabled
+      ? {
+          webSearch: tool({
+            description:
+              "Search the web for current information, news, facts, or any topic that requires up-to-date information",
+            inputSchema: zodSchema.object({
+              query: zodSchema
+                .string()
+                .describe("The search query to look up on the web"),
+            }),
+            execute: async ({ query }) => {
+              const searchResults = await webSearch(query);
+              return {
+                query,
+                results: searchResults,
+              };
+            },
+          }),
+        }
+      : undefined;
+
+    console.log("Tools: ", tools);
+
+    let provider: string | undefined;
+    let modelId: string | undefined;
+
+    const result = streamText({
+      model: adaptive.chat(),
+      messages: coreMessages,
+      tools,
+      async onFinish({ text, providerMetadata, response, usage }) {
+        // Create the assistant response message
+        const assistantMessage = {
+          id: crypto.randomUUID(),
+          role: "assistant" as MessageRole,
+          content: text,
+          conversationId: numericConversationId,
+          parts: [{ type: "text" as const, text }],
+          metadata: {
+            providerMetadata,
+            response,
+            usage,
+          },
+          annotations: null,
+        };
+
+        await api.messages.create(assistantMessage);
+
+        // Generate title for the first message
+        if (shouldGenerateTitle) {
+          try {
+            const titleResult = await generateText({
+              model: adaptive.chat(),
+              messages: [
+                {
+                  role: "system",
+                  content:
+                    "Generate a concise, descriptive title (2-6 words) for the following conversation based on the user's message. Return only the title, no quotes or extra text.",
+                },
+                {
+                  role: "user",
+                  content: message.content as string,
+                },
+              ],
+            });
+
+            // Clean up the title and ensure it's not too long
+            const cleanTitle = titleResult.text
+              .trim()
+              .replace(/^["']|["']$/g, "");
+            const finalTitle =
+              cleanTitle.length > 50
+                ? `${cleanTitle.slice(0, 50)}...`
+                : cleanTitle;
+
+            // Update the conversation with the generated title
+            if (finalTitle) {
+              await api.conversations.update({
+                id: numericConversationId,
+                title: finalTitle,
+              });
+            }
+          } catch (error) {
+            console.error("Error generating conversation title:", error);
+            // Title generation failure shouldn't affect the chat response
+          }
+        }
+
+        provider = providerMetadata?.adaptive?.provider as string | undefined;
+        modelId = response.modelId || undefined;
+      },
+      stopWhen: stepCountIs(5),
+    });
+
+    const data = result.toUIMessageStreamResponse({
+      sendReasoning: true,
+      sendSources: true,
+      messageMetadata: ({ part }) => {
+        return {
+          ...part,
+          provider,
+          modelId,
+        };
+      },
+    });
+
+    return data;
+  } catch (error) {
+    console.error("Error in chat API:", error);
+    const errorMessage =
+      error instanceof Error ? error.message : "Unknown error";
+    return new Response(JSON.stringify({ error: errorMessage }), {
+      status: 500,
+      headers: { "Content-Type": "application/json" },
+    });
+  }
 }