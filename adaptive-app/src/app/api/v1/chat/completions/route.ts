--- conflicted
+++ resolved
@@ -47,7 +47,6 @@
 			});
 		}
 
-<<<<<<< HEAD
 		// Pre-flight credit check - estimate token usage
 		const messages = body.messages || [];
 		const estimatedInputTokens = messages.reduce((acc, msg) => {
@@ -80,8 +79,6 @@
 		}
 
 		console.log("✅ API key valid, proceeding with request");
-=======
->>>>>>> e2c57a32
 		// Support both streaming and non-streaming requests
 		const shouldStream = body.stream === true;
 
