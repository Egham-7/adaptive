--- conflicted
+++ resolved
@@ -2,191 +2,187 @@
 import OpenAI from "openai";
 import { api } from "@/trpc/server";
 import type {
-	ChatCompletion,
-	ChatCompletionRequest,
+  ChatCompletion,
+  ChatCompletionRequest,
 } from "@/types/chat-completion";
 
 export async function POST(req: NextRequest) {
-	try {
-		const body: ChatCompletionRequest = await req.json();
+  try {
+    const body: ChatCompletionRequest = await req.json();
 
-		// Extract API key from OpenAI-compatible headers
-		const authHeader = req.headers.get("authorization");
-		const bearerToken = authHeader?.startsWith("Bearer ")
-<<<<<<< HEAD
-			? authHeader.slice(7).replace(/\s+/g, "") || null
-=======
-			? authHeader.slice(7).trim() || null
->>>>>>> e33e371d
-			: null;
+    // Extract API key from OpenAI-compatible headers
+    const authHeader = req.headers.get("authorization");
+    const bearerToken = authHeader?.startsWith("Bearer ")
+      ? authHeader.slice(7).replace(/\s+/g, "") || null
+      : null;
 
-		const apiKey =
-			bearerToken ||
-			req.headers.get("x-api-key") ||
-			req.headers.get("api-key") ||
-			req.headers.get("x-stainless-api-key");
+    const apiKey =
+      bearerToken ||
+      req.headers.get("x-api-key") ||
+      req.headers.get("api-key") ||
+      req.headers.get("x-stainless-api-key");
 
-		if (!apiKey) {
-			return new Response(
-				JSON.stringify({
-					error:
-						"API key required. Provide it via Authorization: Bearer, X-API-Key, api-key, or X-Stainless-API-Key header",
-				}),
-				{
-					status: 401,
-					headers: { "Content-Type": "application/json" },
-				},
-			);
-		}
+    if (!apiKey) {
+      return new Response(
+        JSON.stringify({
+          error:
+            "API key required. Provide it via Authorization: Bearer, X-API-Key, api-key, or X-Stainless-API-Key header",
+        }),
+        {
+          status: 401,
+          headers: { "Content-Type": "application/json" },
+        },
+      );
+    }
 
-		const { valid } = await api.api_keys.verify({
-			apiKey,
-		});
+    const { valid } = await api.api_keys.verify({
+      apiKey,
+    });
 
-		if (!valid) {
-			return new Response(JSON.stringify({ error: "Invalid API key" }), {
-				status: 401,
-				headers: { "Content-Type": "application/json" },
-			});
-		}
-		// Support both streaming and non-streaming requests
-		const shouldStream = body.stream === true;
+    if (!valid) {
+      return new Response(JSON.stringify({ error: "Invalid API key" }), {
+        status: 401,
+        headers: { "Content-Type": "application/json" },
+      });
+    }
+    // Support both streaming and non-streaming requests
+    const shouldStream = body.stream === true;
 
-		const openai = new OpenAI({
-			apiKey,
-			baseURL: `${process.env.ADAPTIVE_API_BASE_URL}/v1`,
-		});
+    const openai = new OpenAI({
+      apiKey,
+      baseURL: `${process.env.ADAPTIVE_API_BASE_URL}/v1`,
+    });
 
-		if (shouldStream) {
-			const stream = openai.chat.completions.stream({
-				...body,
-				stream: true,
-			});
+    if (shouldStream) {
+      const stream = openai.chat.completions.stream({
+        ...body,
+        stream: true,
+      });
 
-			const startTime = Date.now();
+      const startTime = Date.now();
 
-			// Record usage when stream completes
-			stream.on("finalChatCompletion", (completion) => {
-				const adaptiveCompletion = completion as ChatCompletion;
-				if (adaptiveCompletion.usage) {
-					// Use setImmediate for zero-blocking tRPC call
-					setImmediate(async () => {
-						try {
-							await api.usage.recordApiUsage({
-								apiKey,
-								provider: adaptiveCompletion.provider,
-								model: adaptiveCompletion.model,
-								usage: {
-									promptTokens: adaptiveCompletion.usage?.prompt_tokens ?? 0,
-									completionTokens:
-										adaptiveCompletion.usage?.completion_tokens ?? 0,
-									totalTokens: adaptiveCompletion.usage?.total_tokens ?? 0,
-								},
-								duration: Date.now() - startTime,
-								timestamp: new Date(),
-							});
-						} catch (error) {
-							console.error("Failed to record usage:", error);
-							// Silent failure - never affect client stream
-						}
-					});
-				}
-			});
+      // Record usage when stream completes
+      stream.on("finalChatCompletion", (completion) => {
+        const adaptiveCompletion = completion as ChatCompletion;
+        if (adaptiveCompletion.usage) {
+          // Use setImmediate for zero-blocking tRPC call
+          setImmediate(async () => {
+            try {
+              await api.usage.recordApiUsage({
+                apiKey,
+                provider: adaptiveCompletion.provider,
+                model: adaptiveCompletion.model,
+                usage: {
+                  promptTokens: adaptiveCompletion.usage?.prompt_tokens ?? 0,
+                  completionTokens:
+                    adaptiveCompletion.usage?.completion_tokens ?? 0,
+                  totalTokens: adaptiveCompletion.usage?.total_tokens ?? 0,
+                },
+                duration: Date.now() - startTime,
+                timestamp: new Date(),
+              });
+            } catch (error) {
+              console.error("Failed to record usage:", error);
+              // Silent failure - never affect client stream
+            }
+          });
+        }
+      });
 
-			// Handle stream errors
-			stream.on("error", (error) => {
-				setImmediate(async () => {
-					try {
-						await api.usage.recordApiUsage({
-							apiKey,
-							provider: null,
-							model: null,
-							usage: {
-								promptTokens: 0,
-								completionTokens: 0,
-								totalTokens: 0,
-							},
-							duration: Date.now() - startTime,
-							timestamp: new Date(),
-							requestCount: 1,
-							error: error.message,
-						});
-					} catch (err) {
-						console.error("Failed to record error:", err);
-					}
-				});
-			});
+      // Handle stream errors
+      stream.on("error", (error) => {
+        setImmediate(async () => {
+          try {
+            await api.usage.recordApiUsage({
+              apiKey,
+              provider: null,
+              model: null,
+              usage: {
+                promptTokens: 0,
+                completionTokens: 0,
+                totalTokens: 0,
+              },
+              duration: Date.now() - startTime,
+              timestamp: new Date(),
+              requestCount: 1,
+              error: error.message,
+            });
+          } catch (err) {
+            console.error("Failed to record error:", err);
+          }
+        });
+      });
 
-			return new Response(stream.toReadableStream(), {
-				headers: {
-					"Content-Type": "text/plain; charset=utf-8",
-					"Cache-Control": "no-cache",
-					Connection: "keep-alive",
-					"Access-Control-Allow-Origin": "*",
-				},
-			});
-		}
-		// Non-streaming request
-		const nonStreamStartTime = Date.now();
+      return new Response(stream.toReadableStream(), {
+        headers: {
+          "Content-Type": "text/plain; charset=utf-8",
+          "Cache-Control": "no-cache",
+          Connection: "keep-alive",
+          "Access-Control-Allow-Origin": "*",
+        },
+      });
+    }
+    // Non-streaming request
+    const nonStreamStartTime = Date.now();
 
-		try {
-			const completion = (await openai.chat.completions.create(
-				body,
-			)) as ChatCompletion;
+    try {
+      const completion = (await openai.chat.completions.create(
+        body,
+      )) as ChatCompletion;
 
-			// Record usage in background
-			if (completion.usage) {
-				setImmediate(async () => {
-					try {
-						await api.usage.recordApiUsage({
-							apiKey,
-							provider: completion.provider,
-							model: completion.model,
-							usage: {
-								promptTokens: completion.usage?.prompt_tokens ?? 0,
-								completionTokens: completion.usage?.completion_tokens ?? 0,
-								totalTokens: completion.usage?.total_tokens ?? 0,
-							},
-							duration: Date.now() - nonStreamStartTime,
-							timestamp: new Date(),
-						});
-					} catch (error) {
-						console.error("Failed to record usage:", error);
-					}
-				});
-			}
+      // Record usage in background
+      if (completion.usage) {
+        setImmediate(async () => {
+          try {
+            await api.usage.recordApiUsage({
+              apiKey,
+              provider: completion.provider,
+              model: completion.model,
+              usage: {
+                promptTokens: completion.usage?.prompt_tokens ?? 0,
+                completionTokens: completion.usage?.completion_tokens ?? 0,
+                totalTokens: completion.usage?.total_tokens ?? 0,
+              },
+              duration: Date.now() - nonStreamStartTime,
+              timestamp: new Date(),
+            });
+          } catch (error) {
+            console.error("Failed to record usage:", error);
+          }
+        });
+      }
 
-			return Response.json(completion);
-		} catch (error) {
-			// Record error for non-streaming requests
-			setImmediate(async () => {
-				try {
-					await api.usage.recordApiUsage({
-						apiKey,
-						provider: null,
-						model: null,
-						usage: {
-							promptTokens: 0,
-							completionTokens: 0,
-							totalTokens: 0,
-						},
-						duration: Date.now() - nonStreamStartTime,
-						timestamp: new Date(),
-						requestCount: 1,
-						error: error instanceof Error ? error.message : String(error),
-					});
-				} catch (err) {
-					console.error("Failed to record error:", err);
-				}
-			});
+      return Response.json(completion);
+    } catch (error) {
+      // Record error for non-streaming requests
+      setImmediate(async () => {
+        try {
+          await api.usage.recordApiUsage({
+            apiKey,
+            provider: null,
+            model: null,
+            usage: {
+              promptTokens: 0,
+              completionTokens: 0,
+              totalTokens: 0,
+            },
+            duration: Date.now() - nonStreamStartTime,
+            timestamp: new Date(),
+            requestCount: 1,
+            error: error instanceof Error ? error.message : String(error),
+          });
+        } catch (err) {
+          console.error("Failed to record error:", err);
+        }
+      });
 
-			throw error; // Re-throw to be handled by outer catch
-		}
-	} catch (error) {
-		console.error("Chat completions error:", error);
-		return new Response(JSON.stringify({ error: "Internal server error" }), {
-			status: 500,
-			headers: { "Content-Type": "application/json" },
-		});
-	}
+      throw error; // Re-throw to be handled by outer catch
+    }
+  } catch (error) {
+    console.error("Chat completions error:", error);
+    return new Response(JSON.stringify({ error: "Internal server error" }), {
+      status: 500,
+      headers: { "Content-Type": "application/json" },
+    });
+  }
 }