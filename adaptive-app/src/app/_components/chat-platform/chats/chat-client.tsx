--- conflicted
+++ resolved
@@ -2,9 +2,9 @@
 
 import { type UIMessage, useChat } from "@ai-sdk/react";
 import {
-	convertFileListToFileUIParts,
-	defaultChatStore,
-	type UIMessagePart,
+  convertFileListToFileUIParts,
+  defaultChatStore,
+  type UIMessagePart,
 } from "ai";
 import { useCallback, useState } from "react";
 
@@ -13,171 +13,125 @@
 import type { ConversationListItem, Message } from "@/types";
 
 const CHAT_SUGGESTIONS = [
-	"Generate a tasty vegan lasagna recipe for 3 people.",
-	"Generate a list of 5 questions for a frontend job interview.",
-	"Who won the 2022 FIFA World Cup?",
+  "Generate a tasty vegan lasagna recipe for 3 people.",
+  "Generate a list of 5 questions for a frontend job interview.",
+  "Who won the 2022 FIFA World Cup?",
 ];
 
 interface ChatClientProps {
-	conversation: ConversationListItem;
-	initialMessages: Message[];
+  conversation: ConversationListItem;
+  initialMessages: Message[];
 }
 
 export function ChatClient({ conversation, initialMessages }: ChatClientProps) {
-	const {
-		isUnlimited,
-		remainingMessages,
-		hasReachedLimit,
-		isLoading: limitsLoading,
-	} = useMessageLimits();
+  const {
+    isUnlimited,
+    remainingMessages,
+    hasReachedLimit,
+    isLoading: limitsLoading,
+  } = useMessageLimits();
 
-	const mappedMessages = initialMessages as unknown as UIMessage[];
+  const mappedMessages = initialMessages as unknown as UIMessage[];
 
-	const chatStore = defaultChatStore({
-		api: "/api/chat",
-		credentials: "include",
-		chats: {
-			[conversation.id.toString()]: {
-				messages: mappedMessages,
-			},
-		},
-	});
+  const chatStore = defaultChatStore({
+    api: "/api/chat",
+    credentials: "include",
+    chats: {
+      [conversation.id.toString()]: {
+        messages: mappedMessages,
+      },
+    },
+  });
 
-	const [input, setInput] = useState("");
-	const { messages, setMessages, status, stop, error, append, reload } =
-		useChat({
-			id: conversation.id.toString(),
-			chatStore,
-		});
+  const [input, setInput] = useState("");
+  const { messages, setMessages, status, stop, error, append, reload } =
+    useChat({
+      id: conversation.id.toString(),
+      chatStore,
+    });
 
-	const handleInputChange = useCallback(
-		(event: React.ChangeEvent<HTMLTextAreaElement>) => {
-			setInput(event.target.value);
-		},
-		[],
-	);
+  const handleInputChange = useCallback(
+    (event: React.ChangeEvent<HTMLTextAreaElement>) => {
+      setInput(event.target.value);
+    },
+    [],
+  );
 
-	const handleSuggestionSubmit = useCallback(
-		async (text: string) => {
-			if (hasReachedLimit) {
-				return;
-			}
+  const handleSuggestionSubmit = useCallback(
+    async (text: string) => {
+      if (hasReachedLimit) {
+        return;
+      }
 
-			if (!text.trim()) return;
+      if (!text.trim()) return;
 
-			append({
-				role: "user",
-				parts: [{ type: "text", text }],
-			});
-		},
-		[append, hasReachedLimit],
-	);
+      append({
+        role: "user",
+        parts: [{ type: "text", text }],
+      });
+    },
+    [append, hasReachedLimit],
+  );
 
-<<<<<<< HEAD
-	const sendMessage = useCallback(
-		async (options: { text: string }) => {
-			if (hasReachedLimit) {
-				return;
-			}
+  const handleSubmit = useCallback(
+    async (
+      event?: { preventDefault?: () => void },
+      options?: { files?: FileList },
+    ) => {
+      event?.preventDefault?.();
 
-			if (!options.text.trim()) return;
+      if (hasReachedLimit) {
+        return;
+      }
 
-			append({
-				role: "user",
-				parts: [{ type: "text", text: options.text }],
-			});
-		},
-		[append, hasReachedLimit],
-	);
+      if (!input.trim()) return;
 
-=======
->>>>>>> 3e06e5c2
-	const handleSubmit = useCallback(
-		async (
-			event?: { preventDefault?: () => void },
-			options?: { files?: FileList },
-		) => {
-			event?.preventDefault?.();
+      const parts: UIMessagePart<Record<string, unknown>>[] = [
+        { type: "text", text: input },
+      ];
 
-			if (hasReachedLimit) {
-				return;
-			}
+      if (options?.files && options.files.length > 0) {
+        const fileParts = await convertFileListToFileUIParts(options.files);
+        parts.push(...fileParts);
+      }
 
-			if (!input.trim()) return;
+      append({
+        role: "user",
+        parts,
+      });
+      setInput("");
+    },
+    [append, hasReachedLimit, input],
+  );
 
-			const parts: UIMessagePart<Record<string, unknown>>[] = [
-				{ type: "text", text: input },
-			];
+  const isLoading = status === "streaming" || status === "submitted";
+  const isError = status === "error";
 
-			if (options?.files && options.files.length > 0) {
-				const fileParts = await convertFileListToFileUIParts(options.files);
-				parts.push(...fileParts);
-			}
+  const regenerate = useCallback(() => {
+    reload();
+  }, [reload]);
 
-			append({
-				role: "user",
-				parts,
-			});
-			setInput("");
-		},
-		[append, hasReachedLimit, input],
-	);
-
-	const isLoading = status === "streaming" || status === "submitted";
-	const isError = status === "error";
-
-	const regenerate = useCallback(() => {
-		reload();
-	}, [reload]);
-
-	return (
-<<<<<<< HEAD
-		<Chat
-			className="flex-1"
-			showWelcomeInterface={true}
-			messages={messages}
-			input={input}
-			handleInputChange={handleInputChange}
-			handleSubmit={handleSubmit}
-			handleSuggestionSubmit={handleSuggestionSubmit}
-			sendMessage={sendMessage}
-			setMessages={setMessages}
-			isGenerating={isLoading}
-			stop={stop}
-			suggestions={CHAT_SUGGESTIONS as string[]}
-			isError={isError}
-			error={error}
-			onRetry={regenerate}
-			hasReachedLimit={hasReachedLimit}
-			remainingMessages={remainingMessages}
-			isUnlimited={isUnlimited}
-			limitsLoading={limitsLoading}
-			userId={conversation.userId}
-		/>
-=======
-		<div className="flex h-full flex-col">
-			<Chat
-				className="flex-1"
-				showWelcomeInterface={true}
-				messages={messages}
-				input={input}
-				handleInputChange={handleInputChange}
-				handleSubmit={handleSubmit}
-				handleSuggestionSubmit={handleSuggestionSubmit}
-				setMessages={setMessages}
-				isGenerating={isLoading}
-				stop={stop}
-				suggestions={CHAT_SUGGESTIONS as string[]}
-				isError={isError}
-				error={error}
-				onRetry={regenerate}
-				hasReachedLimit={hasReachedLimit}
-				remainingMessages={remainingMessages}
-				isUnlimited={isUnlimited}
-				limitsLoading={limitsLoading}
-				userId={conversation.userId}
-			/>
-		</div>
->>>>>>> 3e06e5c2
-	);
+  return (
+    <Chat
+      className="flex-1"
+      showWelcomeInterface={true}
+      messages={messages}
+      input={input}
+      handleInputChange={handleInputChange}
+      handleSubmit={handleSubmit}
+      handleSuggestionSubmit={handleSuggestionSubmit}
+      setMessages={setMessages}
+      isGenerating={isLoading}
+      stop={stop}
+      suggestions={CHAT_SUGGESTIONS as string[]}
+      isError={isError}
+      error={error}
+      onRetry={regenerate}
+      hasReachedLimit={hasReachedLimit}
+      remainingMessages={remainingMessages}
+      isUnlimited={isUnlimited}
+      limitsLoading={limitsLoading}
+      userId={conversation.userId}
+    />
+  );
 }