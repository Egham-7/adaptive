--- conflicted
+++ resolved
@@ -514,6 +514,9 @@
 					// Use proper UTC dates to avoid timezone issues
 					const now = new Date();
 					const endDate = input.endDate ?? now;
+					// Use proper UTC dates to avoid timezone issues
+					const now = new Date();
+					const endDate = input.endDate ?? now;
 					const startDate =
 						input.startDate ??
 						new Date(endDate.getTime() - 30 * 24 * 60 * 60 * 1000); // 30 days ago
@@ -532,10 +535,29 @@
 							endDate.getUTCDate() + 1,
 						),
 					);
+						input.startDate ??
+						new Date(endDate.getTime() - 30 * 24 * 60 * 60 * 1000); // 30 days ago
+					// Normalize to UTC day boundaries: [startUtc, endUtcExclusive)
+					const startUtc = new Date(
+						Date.UTC(
+							startDate.getUTCFullYear(),
+							startDate.getUTCMonth(),
+							startDate.getUTCDate(),
+						),
+					);
+					const endUtcExclusive = new Date(
+						Date.UTC(
+							endDate.getUTCFullYear(),
+							endDate.getUTCMonth(),
+							endDate.getUTCDate() + 1,
+						),
+					);
 
 					const whereClause = {
 						projectId: input.projectId,
 						timestamp: {
+							gte: startUtc,
+							lt: endUtcExclusive,
 							gte: startUtc,
 							lt: endUtcExclusive,
 						},
@@ -620,7 +642,6 @@
 						credit_cost: string | null;
 						request_count: bigint | null;
 					};
-<<<<<<< HEAD
 					// Get daily usage trends - use simpler DATE function for broader compatibility
 					let dailyUsageRaw: DailyUsageRow[];
 					if (input.provider) {
@@ -661,26 +682,6 @@
 							ORDER BY DATE("timestamp")
 						`;
 					}
-=======
-					const dailyUsageRaw = await ctx.db.$queryRaw<DailyUsageRow[]>`
-						SELECT
-							DATE_TRUNC('day', "timestamp" AT TIME ZONE 'UTC')::date AS date,
-							SUM("totalTokens")                               AS total_tokens,
-							SUM("inputTokens")                               AS input_tokens,
-							SUM("outputTokens")                              AS output_tokens,
-							SUM(cost)                                        AS cost,
-							SUM("creditCost")                                AS credit_cost,
-							SUM("requestCount")                              AS request_count
-						FROM "ApiUsage"
-						WHERE
-							"projectId" = ${input.projectId}
-							AND "timestamp" >= ${startUtc}
-							AND "timestamp" <  ${endUtcExclusive}
-							AND (${input.provider ?? null} IS NULL OR provider = ${input.provider ?? null})
-						GROUP BY 1
-						ORDER BY 1
-					`;
->>>>>>> 9286b121
 
 					const dailyUsage = dailyUsageRaw.map((row) => ({
 						timestamp: row.date,
@@ -953,6 +954,9 @@
 					// Use proper UTC dates to avoid timezone issues
 					const now = new Date();
 					const endDate = input.endDate ?? now;
+					// Use proper UTC dates to avoid timezone issues
+					const now = new Date();
+					const endDate = input.endDate ?? now;
 					const startDate =
 						input.startDate ??
 						new Date(endDate.getTime() - 30 * 24 * 60 * 60 * 1000);
@@ -970,10 +974,34 @@
 							endDate.getUTCDate() + 1,
 						),
 					);
+						input.startDate ??
+						new Date(endDate.getTime() - 30 * 24 * 60 * 60 * 1000);
+					const startUtc = new Date(
+						Date.UTC(
+							startDate.getUTCFullYear(),
+							startDate.getUTCMonth(),
+							startDate.getUTCDate(),
+						),
+					);
+					const endUtcExclusive = new Date(
+						Date.UTC(
+							endDate.getUTCFullYear(),
+							endDate.getUTCMonth(),
+							endDate.getUTCDate() + 1,
+						),
+					);
 
 					const whereClause = {
 						timestamp: { gte: startUtc, lt: endUtcExclusive },
+						timestamp: { gte: startUtc, lt: endUtcExclusive },
 						...(input.provider && { provider: input.provider }),
+						OR: [
+							{ apiKey: { userId } },
+							{
+								apiKeyId: null,
+								metadata: { path: ["userId"], equals: userId },
+							},
+						],
 						OR: [
 							{ apiKey: { userId } },
 							{
